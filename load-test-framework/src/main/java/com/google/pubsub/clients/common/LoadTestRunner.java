--- conflicted
+++ resolved
@@ -139,11 +139,8 @@
                                 Duration.newBuilder()
                                     .setSeconds(stopwatch.elapsed(TimeUnit.SECONDS)))
                             .setIsFinished(finishedValue)
-<<<<<<< HEAD
-                            .setWastedMillis(client.getWasteElapsed())
-=======
+                            .setWastedMillis(task.getWasteElapsed())
                             .addAllReceivedMessages(task.getMessageIdentifiers())
->>>>>>> f81aedd2
                             .build());
                     responseObserver.onCompleted();
                     if (finishedValue) {
