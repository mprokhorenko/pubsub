--- conflicted
+++ resolved
@@ -27,14 +27,8 @@
 import org.apache.kafka.clients.producer.ProducerRecord;
 import org.slf4j.Logger;
 import org.slf4j.LoggerFactory;
+import java.util.concurrent.ExecutionException;
 
-<<<<<<< HEAD
-import java.util.Properties;
-import java.util.concurrent.ExecutionException;
-import java.util.concurrent.TimeUnit;
-
-=======
->>>>>>> 67c89292
 /**
  * Runs a task that publishes messages utilizing Kafka's implementation of the Producer<K,V>
  * interface
@@ -72,23 +66,6 @@
 
   @Override
   public void run() {
-<<<<<<< HEAD
-    try {
-      Stopwatch stopwatch = Stopwatch.createStarted();
-      publisher.send(
-          new ProducerRecord<>(
-              topic,
-              null,
-              System.currentTimeMillis(),
-              null,
-              payload)).get();
-      stopwatch.stop();
-      numberOfMessages.incrementAndGet();
-      metricsHandler.recordLatency(stopwatch.elapsed(TimeUnit.MILLISECONDS));
-    } catch (InterruptedException | ExecutionException e) {
-      log.error("Error publishing.", e);
-    }
-=======
     Stopwatch stopwatch = Stopwatch.createUnstarted();
     Callback callback = (metadata, exception) -> {
       if (exception != null) {
@@ -105,6 +82,5 @@
     }
     publisher.flush();
     stopwatch.stop();
->>>>>>> 67c89292
   }
 }