// Copyright 2016 Google Inc.
//
// Licensed under the Apache License, Version 2.0 (the "License");
// you may not use this file except in compliance with the License.
// You may obtain a copy of the License at
//
//      http://www.apache.org/licenses/LICENSE-2.0
//
// Unless required by applicable law or agreed to in writing, software
// distributed under the License is distributed on an "AS IS" BASIS,
// WITHOUT WARRANTIES OR CONDITIONS OF ANY KIND, either express or implied.
// See the License for the specific language governing permissions and
// limitations under the License.
//
////////////////////////////////////////////////////////////////////////////////

package com.google.pubsub.flic;

import com.beust.jcommander.IParameterValidator;
import com.beust.jcommander.JCommander;
import com.beust.jcommander.Parameter;
import com.beust.jcommander.ParameterException;
import com.google.api.client.googleapis.auth.oauth2.GoogleCredential;
import com.google.api.client.googleapis.javanet.GoogleNetHttpTransport;
import com.google.api.client.http.HttpTransport;
import com.google.api.client.json.JsonFactory;
import com.google.api.client.json.jackson2.JacksonFactory;
import com.google.api.services.monitoring.v3.Monitoring;
import com.google.api.services.monitoring.v3.model.ListTimeSeriesResponse;
import com.google.api.services.monitoring.v3.model.Point;
import com.google.api.services.monitoring.v3.model.TimeSeries;
import com.google.common.base.Preconditions;
import com.google.common.collect.ImmutableMap;
import com.google.common.util.concurrent.AtomicDouble;
import com.google.protobuf.Timestamp;
import com.google.pubsub.flic.common.LatencyDistribution;
import com.google.pubsub.flic.controllers.Client;
import com.google.pubsub.flic.controllers.Client.ClientType;
import com.google.pubsub.flic.controllers.ClientParams;
import com.google.pubsub.flic.controllers.Controller;
import com.google.pubsub.flic.controllers.GCEController;
import com.google.pubsub.flic.output.SheetsService;
import org.slf4j.Logger;
import org.slf4j.LoggerFactory;

import java.text.DecimalFormat;
import java.text.SimpleDateFormat;
import java.util.Date;
import java.util.HashMap;
import java.util.Map;
import java.util.TimeZone;
import java.util.concurrent.Executors;
import java.util.concurrent.ScheduledExecutorService;
import java.util.concurrent.TimeUnit;
import java.util.stream.LongStream;

/**
 * Drives the execution of the framework through command line arguments.
 */
class Driver {
  private static final Logger log = LoggerFactory.getLogger(Driver.class);
  @Parameter(
      names = {"--help"},
      help = true
  )
  private boolean help = false;
  @Parameter(
      names = {"--cps_publisher_count"},
      description = "Number of CPS publishers to start."
  )
  private int cpsPublisherCount = 0;
  @Parameter(
      names = {"--cps_subscriber_count"},
      description =
          "Number of CPS subscribers to start. If this is not divisible by cps_subscription_fanout"
              + ", we will round down to the closest multiple of cps_subscription_fanout."
  )
  private int cpsSubscriberCount = 0;
  @Parameter(
      names = {"--cps_grpc_publisher_count"},
      description = "Number of gRPC CPS publishers to start."
  )
  private int cpsGrpcPublisherCount = 1;
  @Parameter(
      names = {"--cps_grpc_subscriber_count"},
      description =
          "Number of gRPC CPS subscribers to start. If this is not divisible by cps_subscription_fanout"
              + ", we will round down to the closest multiple of cps_subscription_fanout."
  )
  private int cpsGrpcSubscriberCount = 1;
  @Parameter(
      names = {"--kafka_publisher_count"},
      description = "Number of Kafka publishers to start."
  )
  private int kafkaPublisherCount = 0;
  @Parameter(
      names = {"--kafka_subscriber_count"},
      description = "Number of Kafka subscribers to start."
  )
  private int kafkaSubscriberCount = 0;
  @Parameter(
      names = {"--message_size", "-m"},
      description = "Message size in bytes (only when publishing messages).",
      validateWith = GreaterThanZeroValidator.class
  )
  private int messageSize = 100000;
  @Parameter(
      names = {"--loadtest_seconds"},
      description = "Duration of the load test, in seconds.",
      validateWith = GreaterThanZeroValidator.class
  )
  private int loadtestLengthSeconds = 180;
  @Parameter(
      names = {"--project"},
      required = true,
      description = "Google Cloud Platform project name."
  )
  private String project = "";
  @Parameter(
      names = {"--publish_batch_size"},
      description = "Number of messages to batch per publish request.",
      validateWith = GreaterThanZeroValidator.class
  )
  private int publishBatchSize = 10;
  @Parameter(
      names = {"--cps_max_messages_per_pull"},
      description = "Number of messages to return in each pull request.",
      validateWith = GreaterThanZeroValidator.class
  )
  private int cpsMaxMessagesPerPull = 10;
  @Parameter(
      names = {"--kafka_poll_length"},
      description = "Length of time, in milliseconds, to poll when subscribing with Kafka.",
      validateWith = GreaterThanZeroValidator.class
  )
  private int kafkaPollLength = 100;
  @Parameter(
      names = {"--cps_subscription_fanout"},
      description = "Number of subscriptions to create for each topic. Must be at least 1.",
      validateWith = GreaterThanZeroValidator.class
  )
  private int cpsSubscriptionFanout = 1;
  @Parameter(
      names = {"--broker"},
      description = "The network address of the Kafka broker."
  )
  private String broker;
  @Parameter(
      names = {"--request_rate"},
      description = "The rate at which each client will make requests (batches per second)."
  )
  private int requestRate = 10;
  @Parameter(
      names = {"--max_outstanding_requests"},
      description = "The maximum number of outstanding requests each client will allow."
  )
  private int maxOutstandingRequests = 20;
  @Parameter(
      names = {"--burn_in_duration_seconds"},
      description = "The duration, in seconds, to run without recording statistics to allow tuning."
  )
  private int burnInDurationSeconds = 120;
  @Parameter(
      names = {"--number_of_messages"},
      description = "The total number of messages to publish in the test. Enabling this will "
          + "override --loadtest_length_seconds. Enabling this flag will also enable the check for "
          + "message loss. If set less than 1, this flag is ignored."
  )
  private int numberOfMessages = 0;
  @Parameter(
      names = {"--max_publish_latency_test"},
      description = "In this test we will continuously run load tests with increasing request " +
          "rates until we hit max_publish_latency_millis. You must only provide a single type of " +
          "publisher to use this test. This uses the latency specified by " +
          "max_publish_latency_percentile as the bound to check."
  )
  private boolean maxPublishLatencyTest = false;
  @Parameter(
      names = {"--max_publish_latency_millis"},
      description = "This is the maximum latency in milliseconds allowed before terminating the " +
          "max_publish_latency_test."
  )
  private int maxPublishLatencyMillis = 0;
  @Parameter(
      names = {"--max_publish_latency_percentile"},
      description = "This sets the percentile to use when determining the latency for the " +
          "max_publish_latency_test. Defaults to 99."
  )
  private int maxPublishLatencyPercentile = 99;
  @Parameter(
      names = {"--max_subscriber_throughput_test"},
      description = "This test will continuously run load tests with greater publish request " +
          "rate until the subscriber can no longer keep up, and will let you know the maximum " +
          "throughput per subscribing client."
  )
  private boolean maxSubscriberThroughputTest = false;
  @Parameter(
      names = {"--max_subscriber_throughput_test_backlog"},
      description =
          "This is the size of the backlog, in messages, to allow during the " +
              "max_subscriber_throughput_test. "
  )
  private int maxSubscriberThroughputTestBacklog = 100;
  @Parameter(
      names = {"--spreadsheet_id"},
      description = "The id of the spreadsheet to which results are output."
  )
  private String spreadsheetId = "";
  @Parameter(
      names = {"--data_store_dir"},
      description = "The directory to store credentials for sheets output verification. Note: "
          + "sheets output is only turned on when spreadsheet_id is set to a non-empty value, so "
          + "data will only be stored to this directory if the spreadsheet_id flag is activated."
  )
  private String dataStoreDirectory =
      System.getProperty("user.home") + "/.credentials/sheets.googleapis.com-loadtest-framework";
  @Parameter(
      names = {"--resource_dir"},
      description = "The directory to look for resources to upload, if different than the default."
  )
  private String resourceDirectory = "src/main/resources/gce";
  @Parameter(
      names = {"--zone"},
      description = "The GCE zone in which to create client instances."
  )
  private String zone = "us-central1-a";

  public static void main(String[] args) {
    Driver driver = new Driver();
    JCommander jCommander = new JCommander(driver, args);
    if (driver.help) {
      jCommander.usage();
      return;
    }
    driver.run();
  }

  private void run() {
    try {
      Preconditions.checkArgument(
          cpsPublisherCount > 0
              || cpsSubscriberCount > 0
              || kafkaPublisherCount > 0
              || kafkaSubscriberCount > 0
<<<<<<< HEAD
              || cpsGrpcPublisherCount > 0
              || cpsGrpcSubscriberCount > 0
      );
=======
          , "You must set at least one type of client greater than 0.");
>>>>>>> dff187bf
      Preconditions.checkArgument(
          broker != null || (kafkaPublisherCount == 0 && kafkaSubscriberCount == 0),
          "If using Kafka you must provide the network address of your broker using the"
              + "--broker flag.");

      if (maxPublishLatencyTest) {
        Preconditions.checkArgument(kafkaPublisherCount > 0 ^ cpsPublisherCount > 0,
            "If max_publish_latency is specified, there can only be one type of publisher.");
      }
      GCEController.resourceDirectory = resourceDirectory;
      Map<ClientParams, Integer> clientParamsMap = new HashMap<>();
      clientParamsMap.putAll(ImmutableMap.of(
          new ClientParams(ClientType.CPS_GRPC_PUBLISHER, null), cpsGrpcPublisherCount,
          new ClientParams(ClientType.CPS_GCLOUD_PUBLISHER, null), cpsPublisherCount,
          new ClientParams(ClientType.CPS_GCLOUD_PYTHON_PUBLISHER, null), 0,
          new ClientParams(ClientType.KAFKA_PUBLISHER, null), kafkaPublisherCount,
          new ClientParams(ClientType.KAFKA_SUBSCRIBER, null), kafkaSubscriberCount
      ));
      // Each type of client will have its own topic, so each topic will get
      // cpsSubscriberCount subscribers cumulatively among each of the subscriptions.
      for (int i = 0; i < cpsSubscriptionFanout; ++i) {
        clientParamsMap.put(new ClientParams(ClientType.CPS_GCLOUD_SUBSCRIBER,
            "gcloud-subscription" + i), cpsSubscriberCount / cpsSubscriptionFanout);
        clientParamsMap.put(new ClientParams(ClientType.CPS_GRPC_SUBSCRIBER,
            "grpc-subscription" + i), cpsGrpcSubscriberCount / cpsSubscriptionFanout);
      }
      Client.messageSize = messageSize;
      Client.requestRate = 1;
      Client.loadtestLengthSeconds = loadtestLengthSeconds;
      Client.publishBatchSize = publishBatchSize;
      Client.maxMessagesPerPull = cpsMaxMessagesPerPull;
      Client.pollLength = kafkaPollLength;
      Client.broker = broker;
      Client.requestRate = requestRate;
      Client.maxOutstandingRequests = maxOutstandingRequests;
      Client.numberOfMessages = numberOfMessages;
      GCEController gceController = GCEController.newGCEController(
          project, ImmutableMap.of(zone, clientParamsMap),
          Executors.newScheduledThreadPool(500));

      // Start a thread to poll and output results.
      ScheduledExecutorService pollingExecutor = Executors.newSingleThreadScheduledExecutor();
      pollingExecutor.scheduleWithFixedDelay(() -> {
        synchronized (pollingExecutor) {
          log.info("===============================================");
          printStats(gceController.getStatsForAllClientTypes());
          log.info("===============================================");
        }
      }, 5, 5, TimeUnit.SECONDS);
      Map<ClientType, Controller.LoadtestStats> statsMap;
      AtomicDouble publishLatency = new AtomicDouble(0);

      final HttpTransport transport = GoogleNetHttpTransport.newTrustedTransport();
      final JsonFactory jsonFactory = new JacksonFactory();
      final GoogleCredential credential = GoogleCredential.getApplicationDefault(transport, jsonFactory);
      final Monitoring monitoring = new Monitoring.Builder(transport, jsonFactory, credential)
          .setApplicationName("Cloud Pub/Sub Loadtest Framework")
          .build();
      final SimpleDateFormat dateFormatter;
      dateFormatter = new SimpleDateFormat("yyyy-MM-dd'T'HH:mm:ss.SSS'Z'");
      dateFormatter.setTimeZone(TimeZone.getTimeZone("GMT"));
      int highestRequestRate = 0;
      long backlogSize = 0;
      do {
        Client.startTime = Timestamp.newBuilder()
            .setSeconds(System.currentTimeMillis() / 1000 + 90).build();
        Client.burnInTimeMillis = (Client.startTime.getSeconds() + burnInDurationSeconds) * 1000;
        Date startDate = new Date();
        startDate.setTime(Client.startTime.getSeconds() * 1000);
        gceController.startClients();
        if (maxSubscriberThroughputTest) {
          gceController.waitForPublisherClients();
          ListTimeSeriesResponse response =
              monitoring.projects().timeSeries().list("projects/" + project)
                  .setFilter(
                      "metric.type = \"pubsub.googleapis.com/subscription/num_undelivered_messages\"")
                  .setIntervalStartTime(dateFormatter.format(startDate))
                  .setIntervalEndTime(dateFormatter.format(new Date()))
                  .execute();
          // Get most recent point.
          Point latestBacklogSize = null;
          for (TimeSeries timeSeries : response.getTimeSeries()) {
            for (Point point : timeSeries.getPoints()) {
              if (latestBacklogSize == null ||
                  dateFormatter.parse(point.getInterval().getStartTime()).after(
                      dateFormatter.parse(latestBacklogSize.getInterval().getStartTime()))) {
                latestBacklogSize = point;
              }
            }
          }
          if (latestBacklogSize != null) {
            backlogSize = latestBacklogSize.getValue().getInt64Value();
          }
          if (backlogSize > maxSubscriberThroughputTestBacklog) {
            log.info("We accumulated a backlog during this test, refer to the last run " +
                "for the maximum throughput attained before accumulating backlog." );
          }
        }
        // Wait for the load test to finish.
        gceController.waitForClients();
        statsMap = gceController.getStatsForAllClientTypes();
        if (maxPublishLatencyTest) {
          statsMap.forEach((type, stats) -> {
            if (type.isPublisher()) {
              publishLatency.set(LatencyDistribution
                  .getNthPercentileUpperBound(stats.bucketValues, maxPublishLatencyPercentile));
            }
          });
        }
        if (publishLatency.get() < maxPublishLatencyMillis) {
          highestRequestRate = Client.requestRate;
        }
        Client.requestRate *= 1.1;
        printStats(statsMap);
        if (spreadsheetId.length() > 0) {
          // Output results to common Google sheet
          SheetsService service = new SheetsService(dataStoreDirectory, gceController.getTypes());
          service.sendToSheets(spreadsheetId, statsMap);
        }
      } while ((maxPublishLatencyTest && publishLatency.get() < maxPublishLatencyMillis)
          || (maxSubscriberThroughputTest && backlogSize < maxSubscriberThroughputTestBacklog));
      synchronized (pollingExecutor) {
        pollingExecutor.shutdownNow();
      }
      if (maxPublishLatencyTest) {
        // This calculates the request rate of the last successful run.
        log.info("Maximum Request Rate: " + highestRequestRate);
      }
      gceController.shutdown(null);
      System.exit(0);
    } catch (Throwable t) {
      log.error("An error occurred...", t);
      System.exit(1);
    }
  }

  private void printStats(Map<ClientType, Controller.LoadtestStats> results) {
    results.forEach((type, stats) -> {
      log.info("Results for " + type + ":");
      log.info("50%: " + LatencyDistribution.getNthPercentile(stats.bucketValues, 50.0));
      log.info("99%: " + LatencyDistribution.getNthPercentile(stats.bucketValues, 99.0));
      log.info("99.9%: " + LatencyDistribution.getNthPercentile(stats.bucketValues, 99.9));
      // CPS Publishers report latency per batch message.
      log.info("Average throughput: "
          + new DecimalFormat("#.##").format(
              (double) LongStream.of(
                  stats.bucketValues).sum() / stats.runningSeconds * messageSize / 1000000.0)
          + " MB/s");
    });
  }

  /**
   * A validator that makes sure the parameter is an integer that is greater than 0.
   */
  public static class GreaterThanZeroValidator implements IParameterValidator {
    @Override
    public void validate(String name, String value) throws ParameterException {
      try {
        int n = Integer.parseInt(value);
        if (n > 0) {
          return;
        }
        throw new NumberFormatException();
      } catch (NumberFormatException e) {
        throw new ParameterException(
            "Parameter " + name + " should be an int greater than 0 (found " + value + ")");
      }
    }
  }
}<|MERGE_RESOLUTION|>--- conflicted
+++ resolved
@@ -242,13 +242,9 @@
               || cpsSubscriberCount > 0
               || kafkaPublisherCount > 0
               || kafkaSubscriberCount > 0
-<<<<<<< HEAD
               || cpsGrpcPublisherCount > 0
               || cpsGrpcSubscriberCount > 0
-      );
-=======
           , "You must set at least one type of client greater than 0.");
->>>>>>> dff187bf
       Preconditions.checkArgument(
           broker != null || (kafkaPublisherCount == 0 && kafkaSubscriberCount == 0),
           "If using Kafka you must provide the network address of your broker using the"
