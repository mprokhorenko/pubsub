--- conflicted
+++ resolved
@@ -71,19 +71,13 @@
     names = {"--cps_publisher_count"},
     description = "Number of CPS publishers to start."
   )
-<<<<<<< HEAD
   private int cpsPublisherCount = 0;
-=======
-  private int cpsPublisherCount = 1;
-
->>>>>>> cd111bec
   @Parameter(
     names = {"--cps_subscriber_count"},
     description =
         "Number of CPS subscribers to start. If this is not divisible by cps_subscription_fanout"
             + ", we will round down to the closest multiple of cps_subscription_fanout."
   )
-<<<<<<< HEAD
   private int cpsSubscriberCount = 0;
   @Parameter(
       names = {"--cps_grpc_publisher_count"},
@@ -97,10 +91,6 @@
               + ", we will round down to the closest multiple of cps_subscription_fanout."
   )
   private int cpsGrpcSubscriberCount = 1;
-=======
-  private int cpsSubscriberCount = 1;
-
->>>>>>> cd111bec
   @Parameter(
     names = {"--kafka_publisher_count"},
     description = "Number of Kafka publishers to start."
@@ -287,15 +277,10 @@
           cpsPublisherCount > 0
               || cpsSubscriberCount > 0
               || kafkaPublisherCount > 0
-<<<<<<< HEAD
               || kafkaSubscriberCount > 0
               || cpsGrpcPublisherCount > 0
               || cpsGrpcSubscriberCount > 0
           , "You must set at least one type of client greater than 0.");
-=======
-              || kafkaSubscriberCount > 0,
-          "You must set at least one type of client greater than 0.");
->>>>>>> cd111bec
       Preconditions.checkArgument(
           broker != null || (kafkaPublisherCount == 0 && kafkaSubscriberCount == 0),
           "If using Kafka you must provide the network address of your broker using the"
@@ -308,7 +293,6 @@
       }
       Controller.resourceDirectory = resourceDirectory;
       Map<ClientParams, Integer> clientParamsMap = new HashMap<>();
-<<<<<<< HEAD
       clientParamsMap.putAll(ImmutableMap.of(
           new ClientParams(ClientType.CPS_GRPC_PUBLISHER, null), cpsGrpcPublisherCount,
           new ClientParams(ClientType.CPS_GCLOUD_JAVA_PUBLISHER, null), cpsPublisherCount,
@@ -323,19 +307,6 @@
             "gcloud-subscription" + i), cpsSubscriberCount / cpsSubscriptionFanout);
         clientParamsMap.put(new ClientParams(ClientType.CPS_GRPC_SUBSCRIBER,
             "grpc-subscription" + i), cpsGrpcSubscriberCount / cpsSubscriptionFanout);
-=======
-      clientParamsMap.putAll(
-          ImmutableMap.of(
-              new ClientParams(ClientType.CPS_GCLOUD_JAVA_PUBLISHER, null), cpsPublisherCount,
-              new ClientParams(ClientType.KAFKA_PUBLISHER, null), kafkaPublisherCount,
-              new ClientParams(ClientType.KAFKA_SUBSCRIBER, null), kafkaSubscriberCount));
-      // Each type of client will have its own topic, so each topic will get
-      // cpsSubscriberCount subscribers cumulatively among each of the subscriptions.
-      for (int i = 0; i < cpsSubscriptionFanout; ++i) {
-        clientParamsMap.put(
-            new ClientParams(ClientType.CPS_GCLOUD_JAVA_SUBSCRIBER, "gcloud-subscription" + i),
-            cpsSubscriberCount / cpsSubscriptionFanout);
->>>>>>> cd111bec
       }
       Client.messageSize = messageSize;
       Client.requestRate = 1;
