// Copyright 2016 Google Inc.
//
// Licensed under the Apache License, Version 2.0 (the "License");
// you may not use this file except in compliance with the License.
// You may obtain a copy of the License at
//
//      http://www.apache.org/licenses/LICENSE-2.0
//
// Unless required by applicable law or agreed to in writing, software
// distributed under the License is distributed on an "AS IS" BASIS,
// WITHOUT WARRANTIES OR CONDITIONS OF ANY KIND, either express or implied.
// See the License for the specific language governing permissions and
// limitations under the License.
//
////////////////////////////////////////////////////////////////////////////////

package com.google.pubsub.flic;

import com.beust.jcommander.IParameterValidator;
import com.beust.jcommander.JCommander;
import com.beust.jcommander.Parameter;
import com.beust.jcommander.ParameterException;
import com.google.api.client.googleapis.auth.oauth2.GoogleCredential;
import com.google.api.client.googleapis.javanet.GoogleNetHttpTransport;
import com.google.api.client.http.HttpTransport;
import com.google.api.client.json.JsonFactory;
import com.google.api.client.json.jackson2.JacksonFactory;
import com.google.api.services.monitoring.v3.Monitoring;
import com.google.api.services.monitoring.v3.model.ListTimeSeriesResponse;
import com.google.api.services.monitoring.v3.model.Point;
import com.google.api.services.monitoring.v3.model.TimeSeries;
import com.google.common.base.Preconditions;
import com.google.common.collect.ImmutableMap;
import com.google.common.util.concurrent.AtomicDouble;
import com.google.protobuf.Timestamp;
import com.google.pubsub.flic.common.LatencyDistribution;
import com.google.pubsub.flic.controllers.Client;
import com.google.pubsub.flic.controllers.Client.ClientType;
import com.google.pubsub.flic.controllers.ClientParams;
import com.google.pubsub.flic.controllers.Controller;
import com.google.pubsub.flic.controllers.GCEController;
import com.google.pubsub.flic.output.SheetsService;
import java.text.DecimalFormat;
import java.text.SimpleDateFormat;
import java.util.Date;
import java.util.HashMap;
import java.util.Map;
import java.util.TimeZone;
import java.util.concurrent.Executors;
import java.util.concurrent.ScheduledExecutorService;
import java.util.concurrent.TimeUnit;
import java.util.stream.LongStream;
import org.slf4j.Logger;
import org.slf4j.LoggerFactory;

/**
 * Drives the execution of the framework through command line arguments.
 */
class Driver {
  private static final Logger log = LoggerFactory.getLogger(Driver.class);
  @Parameter(
      names = {"--help"},
      help = true
  )
  private boolean help = false;
  @Parameter(
      names = {"--cps_publisher_count"},
      description = "Number of CPS publishers to start."
  )
  private int cpsPublisherCount = 1;
  @Parameter(
      names = {"--cps_subscriber_count"},
      description =
          "Number of CPS subscribers to start. If this is not divisible by cps_subscription_fanout"
              + ", we will round down to the closest multiple of cps_subscription_fanout."
  )
  private int cpsSubscriberCount = 1;
  @Parameter(
      names = {"--kafka_publisher_count"},
      description = "Number of Kafka publishers to start."
  )
  private int kafkaPublisherCount = 0;
  @Parameter(
      names = {"--kafka_subscriber_count"},
      description = "Number of Kafka subscribers to start."
  )
  private int kafkaSubscriberCount = 0;
  @Parameter(
      names = {"--message_size", "-m"},
      description = "Message size in bytes (only when publishing messages).",
      validateWith = GreaterThanZeroValidator.class
  )
  private int messageSize = 100000;
  @Parameter(
      names = {"--loadtest_seconds"},
      description = "Duration of the load test, in seconds.",
      validateWith = GreaterThanZeroValidator.class
  )
  private int loadtestLengthSeconds = 60;
  @Parameter(
      names = {"--project"},
      required = true,
      description = "Google Cloud Platform project name."
  )
  private String project = "";
  @Parameter(
      names = {"--publish_batch_size"},
      description = "Number of messages to batch per publish request.",
      validateWith = GreaterThanZeroValidator.class
  )
  private int publishBatchSize = 10;
  @Parameter(
      names = {"--cps_max_messages_per_pull"},
      description = "Number of messages to return in each pull request.",
      validateWith = GreaterThanZeroValidator.class
  )
  private int cpsMaxMessagesPerPull = 10;
  @Parameter(
      names = {"--kafka_poll_length"},
      description = "Length of time, in milliseconds, to poll when subscribing with Kafka.",
      validateWith = GreaterThanZeroValidator.class
  )
  private int kafkaPollLength = 100;
  @Parameter(
      names = {"--cps_subscription_fanout"},
      description = "Number of subscriptions to create for each topic. Must be at least 1.",
      validateWith = GreaterThanZeroValidator.class
  )
  private int cpsSubscriptionFanout = 1;
  @Parameter(
      names = {"--broker"},
      description = "The network address of the Kafka broker."
  )
  private String broker;
  @Parameter(
      names = {"--request_rate"},
      description = "The rate at which each client will make requests."
  )
  private int requestRate = 10;
  @Parameter(
      names = {"--max_outstanding_requests"},
      description = "The maximum number of outstanding requests each client will allow."
  )
  private int maxOutstandingRequests = 20;
  @Parameter(
      names = {"--burn_in_duration_seconds"},
      description = "The duration, in seconds, to run without recording statistics to allow tuning."
  )
  private int burnInDurationSeconds = 20;
  @Parameter(
      names = {"--number_of_messages"},
      description = "The total number of messages to publish in the test. Enabling this will "
          + "override --loadtest_length_seconds. Enabling this flag will also enable the check for "
          + "message loss. If set less than 1, this flag is ignored."
  )
  private int numberOfMessages = 0;
  @Parameter(
<<<<<<< HEAD
      names = {"--max_publish_latency_test"},
      description = "This sets the maximum latency, in this test we will continuously run load " +
          "tests with increasing request rates until we hit the provided latency. You must only " +
          "provide a single type of publisher to use this test. This uses the 99% latency as the " +
          "bound to check."
  )
  private int maxPublishLatency = 0;
  @Parameter(
      names = {"--max_subscriber_throughput_test"},
      description = "This test will continuously run load tests with greater publish request " +
          "rate until the subscriber can no longer keep up, and will let you know the maximum " +
          "throughput per subscribing client."
  )
  private boolean maxSubscriberThroughputTest = false;

=======
      names = {"--spreadsheet_id"},
      description = "The id of the spreadsheet to which results are output."
  )
  private String spreadsheetId = "";
  @Parameter(
      names = {"--data_store_dir"},
      description = "The directory to store credentials for sheets output verification. Note: "
          + "sheets output is only turned on when spreadsheet_id is set to a non-empty value, so "
          + "data will only be stored to this directory if the spreadsheet_id flag is activated."
  )
  private String dataStoreDirectory =
      System.getProperty("user.home") + "/.credentials/sheets.googleapis.com-loadtest-framework";
  @Parameter(
    names = {"--resource_dir"},
    description = "The directory to look for resources to upload, if different than the default."
  )
  private String resourceDirectory = "src/main/resources/gce";
>>>>>>> 67c89292

  public static void main(String[] args) {
    Driver driver = new Driver();
    JCommander jCommander = new JCommander(driver, args);
    if (driver.help) {
      jCommander.usage();
      return;
    }
    driver.run();
  }

  private void run() {
    try {
      Preconditions.checkArgument(
          cpsPublisherCount > 0
              || cpsSubscriberCount > 0
              || kafkaPublisherCount > 0
              || kafkaSubscriberCount > 0
      );
      Preconditions.checkArgument(
          broker != null || (kafkaPublisherCount == 0 && kafkaSubscriberCount == 0));
<<<<<<< HEAD
      // If max publish latency is set, exactly one publisher type must be specified.
      Preconditions.checkArgument(
          maxPublishLatency == 0 || ((kafkaPublisherCount == 0 || cpsPublisherCount == 0) &&
              kafkaPublisherCount + cpsPublisherCount > 0)
      );
=======
      GCEController.resourceDirectory = resourceDirectory;
>>>>>>> 67c89292
      Map<ClientParams, Integer> clientParamsMap = new HashMap<>();
      clientParamsMap.putAll(ImmutableMap.of(
          new ClientParams(ClientType.CPS_GCLOUD_JAVA_PUBLISHER, null), cpsPublisherCount,
          new ClientParams(ClientType.KAFKA_PUBLISHER, null), kafkaPublisherCount,
          new ClientParams(ClientType.KAFKA_SUBSCRIBER, null), kafkaSubscriberCount
      ));
      // Each type of client will have its own topic, so each topic will get
      // cpsSubscriberCount subscribers cumulatively among each of the subscriptions.
      for (int i = 0; i < cpsSubscriptionFanout; ++i) {
        clientParamsMap.put(new ClientParams(ClientType.CPS_GCLOUD_JAVA_SUBSCRIBER,
            "gcloud-subscription" + i), cpsSubscriberCount / cpsSubscriptionFanout);
      }
      Client.messageSize = messageSize;
      Client.requestRate = 1;
      Client.loadtestLengthSeconds = loadtestLengthSeconds;
      Client.publishBatchSize = publishBatchSize;
      Client.maxMessagesPerPull = cpsMaxMessagesPerPull;
      Client.pollLength = kafkaPollLength;
      Client.broker = broker;
      Client.requestRate = requestRate;
      Client.maxOutstandingRequests = maxOutstandingRequests;
      Client.burnInTimeMillis = (Client.startTime.getSeconds() + burnInDurationSeconds) * 1000;
      Client.numberOfMessages = numberOfMessages;
      GCEController gceController = GCEController.newGCEController(
          project, ImmutableMap.of("us-central1-a", clientParamsMap),
          Executors.newScheduledThreadPool(500));

      // Start a thread to poll and output results.
      ScheduledExecutorService pollingExecutor = Executors.newSingleThreadScheduledExecutor();
      pollingExecutor.scheduleWithFixedDelay(() -> {
        synchronized (pollingExecutor) {
          log.info("===============================================");
          printStats(gceController.getStatsForAllClientTypes());
          log.info("===============================================");
        }
      }, 5, 5, TimeUnit.SECONDS);
      Map<ClientType, Controller.LoadtestStats> statsMap;
      AtomicDouble publishLatency = new AtomicDouble(0);
      // This should be a number_of_messages test so that we know when the publisher is done.
      // If the publisher has finished, check pubsub.googleapis.com/subscription/num_undelivered_messages.
      // If greater than some threshold, like 1 pull, we fail and return the previous one.
      final HttpTransport transport = GoogleNetHttpTransport.newTrustedTransport();
      final JsonFactory jsonFactory = new JacksonFactory();
      final GoogleCredential credential = GoogleCredential.getApplicationDefault(transport, jsonFactory);
      final Monitoring monitoring = new Monitoring.Builder(transport, jsonFactory, credential)
          .setApplicationName("Cloud Pub/Sub Loadtest Framework")
          .build();
      final SimpleDateFormat dateFormatter;
      dateFormatter = new SimpleDateFormat("yyyy-MM-dd'T'HH:mm:ss.SSS'Z'");
      dateFormatter.setTimeZone(TimeZone.getTimeZone("GMT"));
      do {
        Client.startTime = Timestamp.newBuilder()
            .setSeconds(System.currentTimeMillis() / 1000 + 90).build();
        Date startDate = new Date();
        startDate.setTime(Client.startTime.getSeconds() * 1000);
        gceController.startClients();
        if (maxSubscriberThroughputTest) {
          gceController.waitForPublisherClients();
          ListTimeSeriesResponse response =
              monitoring.projects().timeSeries().list("projects/" + project)
                  .setFilter(
                      "metric.type = \"pubsub.googleapis.com/subscription/num_undelivered_messages\"")
                  .setIntervalStartTime(dateFormatter.format(startDate))
                  .setIntervalEndTime(dateFormatter.format(new Date()))
                  .execute();
          // Get most recent point.
          Point maxPoint = null;
          for (TimeSeries timeSeries : response.getTimeSeries()) {
            for (Point point : timeSeries.getPoints()) {
              if (maxPoint == null ||
                  dateFormatter.parse(point.getInterval().getStartTime()).after(
                      dateFormatter.parse(maxPoint.getInterval().getStartTime()))) {
                maxPoint = point;
              }
            }
          }
          if (maxPoint != null && maxPoint.getValue().getInt64Value() > cpsMaxMessagesPerPull) {
            log.info("We accumulated a backlog during this test, refer to the last run " +
                "for the maximum throughput capable before accumulating backlog.");
            maxSubscriberThroughputTest = false;
          }
        }
        // Wait for the load test to finish.
        gceController.waitForClients();
        statsMap = gceController.getStatsForAllClientTypes();
        if (maxPublishLatency > 0) {
          statsMap.forEach((type, stats) -> {
            if (type.isPublisher()) {
              publishLatency.set(LatencyDistribution
                  .getNthPercentileUpperBound(stats.bucketValues, 99));
            }
          });
        }
        Client.requestRate *= 1.1;
        printStats(statsMap);
      } while (publishLatency.get() < maxPublishLatency || maxSubscriberThroughputTest);
      synchronized (pollingExecutor) {
        pollingExecutor.shutdownNow();
      }
<<<<<<< HEAD
      if (maxPublishLatency > 0) {
        // This calculates the request rate of the last successful run.
        log.info("Maximum Request Rate: " + Client.requestRate * 0.9 * 0.9);
=======
      Map<ClientType, Controller.LoadtestStats> results = gceController.getStatsForAllClientTypes();
      printStats(results);
      
      if (spreadsheetId.length() > 0) {
        // Output results to common Google sheet
        SheetsService service = new SheetsService(dataStoreDirectory, gceController.getTypes());
        service.sendToSheets(spreadsheetId, results);
>>>>>>> 67c89292
      }
      gceController.shutdown(null);
      System.exit(0);
    } catch (Throwable t) {
      log.error("An error occurred...", t);
      System.exit(1);
    }
  }

  private void printStats(Map<ClientType, Controller.LoadtestStats> results) {
    results.forEach((type, stats) -> {
      log.info("Results for " + type + ":");
      log.info("50%: " + LatencyDistribution.getNthPercentile(stats.bucketValues, 50.0));
      log.info("99%: " + LatencyDistribution.getNthPercentile(stats.bucketValues, 99.0));
      log.info("99.9%: " + LatencyDistribution.getNthPercentile(stats.bucketValues, 99.9));
      // CPS Publishers report latency per batch message.
      log.info("Average throughput: "
          + new DecimalFormat("#.##").format(
              (double) LongStream.of(
                  stats.bucketValues).sum() / stats.runningSeconds * messageSize / 1000000.0)
          + " MB/s");
    });
  }

  /**
   * A validator that makes sure the parameter is an integer that is greater than 0.
   */
  public static class GreaterThanZeroValidator implements IParameterValidator {
    @Override
    public void validate(String name, String value) throws ParameterException {
      try {
        int n = Integer.parseInt(value);
        if (n > 0) {
          return;
        }
        throw new NumberFormatException();
      } catch (NumberFormatException e) {
        throw new ParameterException(
            "Parameter " + name + " should be an int greater than 0 (found " + value + ")");
      }
    }
  }
}<|MERGE_RESOLUTION|>--- conflicted
+++ resolved
@@ -155,7 +155,6 @@
   )
   private int numberOfMessages = 0;
   @Parameter(
-<<<<<<< HEAD
       names = {"--max_publish_latency_test"},
       description = "This sets the maximum latency, in this test we will continuously run load " +
           "tests with increasing request rates until we hit the provided latency. You must only " +
@@ -170,8 +169,7 @@
           "throughput per subscribing client."
   )
   private boolean maxSubscriberThroughputTest = false;
-
-=======
+  @Parameter(
       names = {"--spreadsheet_id"},
       description = "The id of the spreadsheet to which results are output."
   )
@@ -189,7 +187,6 @@
     description = "The directory to look for resources to upload, if different than the default."
   )
   private String resourceDirectory = "src/main/resources/gce";
->>>>>>> 67c89292
 
   public static void main(String[] args) {
     Driver driver = new Driver();
@@ -211,15 +208,12 @@
       );
       Preconditions.checkArgument(
           broker != null || (kafkaPublisherCount == 0 && kafkaSubscriberCount == 0));
-<<<<<<< HEAD
       // If max publish latency is set, exactly one publisher type must be specified.
       Preconditions.checkArgument(
           maxPublishLatency == 0 || ((kafkaPublisherCount == 0 || cpsPublisherCount == 0) &&
               kafkaPublisherCount + cpsPublisherCount > 0)
       );
-=======
       GCEController.resourceDirectory = resourceDirectory;
->>>>>>> 67c89292
       Map<ClientParams, Integer> clientParamsMap = new HashMap<>();
       clientParamsMap.putAll(ImmutableMap.of(
           new ClientParams(ClientType.CPS_GCLOUD_JAVA_PUBLISHER, null), cpsPublisherCount,
@@ -315,23 +309,18 @@
         }
         Client.requestRate *= 1.1;
         printStats(statsMap);
+        if (spreadsheetId.length() > 0) {
+          // Output results to common Google sheet
+          SheetsService service = new SheetsService(dataStoreDirectory, gceController.getTypes());
+          service.sendToSheets(spreadsheetId, statsMap);
+        }
       } while (publishLatency.get() < maxPublishLatency || maxSubscriberThroughputTest);
       synchronized (pollingExecutor) {
         pollingExecutor.shutdownNow();
       }
-<<<<<<< HEAD
       if (maxPublishLatency > 0) {
         // This calculates the request rate of the last successful run.
         log.info("Maximum Request Rate: " + Client.requestRate * 0.9 * 0.9);
-=======
-      Map<ClientType, Controller.LoadtestStats> results = gceController.getStatsForAllClientTypes();
-      printStats(results);
-      
-      if (spreadsheetId.length() > 0) {
-        // Output results to common Google sheet
-        SheetsService service = new SheetsService(dataStoreDirectory, gceController.getTypes());
-        service.sendToSheets(spreadsheetId, results);
->>>>>>> 67c89292
       }
       gceController.shutdown(null);
       System.exit(0);
