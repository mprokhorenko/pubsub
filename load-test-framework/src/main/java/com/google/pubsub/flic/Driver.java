// Copyright 2016 Google Inc.
//
// Licensed under the Apache License, Version 2.0 (the "License");
// you may not use this file except in compliance with the License.
// You may obtain a copy of the License at
//
//      http://www.apache.org/licenses/LICENSE-2.0
//
// Unless required by applicable law or agreed to in writing, software
// distributed under the License is distributed on an "AS IS" BASIS,
// WITHOUT WARRANTIES OR CONDITIONS OF ANY KIND, either express or implied.
// See the License for the specific language governing permissions and
// limitations under the License.
//
////////////////////////////////////////////////////////////////////////////////

package com.google.pubsub.flic;

import com.beust.jcommander.IParameterValidator;
import com.beust.jcommander.JCommander;
import com.beust.jcommander.Parameter;
import com.beust.jcommander.ParameterException;
import com.beust.jcommander.Parameters;
import com.beust.jcommander.converters.BaseConverter;
import com.google.api.client.googleapis.auth.oauth2.GoogleCredential;
import com.google.api.client.googleapis.javanet.GoogleNetHttpTransport;
import com.google.api.client.http.HttpTransport;
import com.google.api.client.json.JsonFactory;
import com.google.api.client.json.jackson2.JacksonFactory;
import com.google.api.services.monitoring.v3.Monitoring;
import com.google.api.services.monitoring.v3.model.ListTimeSeriesResponse;
import com.google.api.services.monitoring.v3.model.Point;
import com.google.api.services.monitoring.v3.model.TimeSeries;
import com.google.common.base.Ascii;
import com.google.common.base.CharMatcher;
import com.google.common.base.MoreObjects;
import com.google.common.base.Preconditions;
import com.google.common.collect.ImmutableMap;
import com.google.common.util.concurrent.AtomicDouble;
import com.google.protobuf.Duration;
import com.google.protobuf.Timestamp;
import com.google.protobuf.util.Durations;
import com.google.protobuf.util.Timestamps;
import com.google.pubsub.flic.common.LatencyDistribution;
import com.google.pubsub.flic.common.LoadtestProto.MessageIdentifier;
import com.google.pubsub.flic.controllers.Client;
import com.google.pubsub.flic.controllers.Client.ClientType;
import com.google.pubsub.flic.controllers.ClientParams;
import com.google.pubsub.flic.controllers.Controller;
import com.google.pubsub.flic.controllers.GCEController;
import com.google.pubsub.flic.controllers.MessageTracker;
import com.google.pubsub.flic.output.CsvOutput;
import com.google.pubsub.flic.output.GnuPlot;
import com.google.pubsub.flic.output.SheetsService;
import java.text.DecimalFormat;
import java.text.SimpleDateFormat;
import java.util.Collections;
import java.util.Date;
import java.util.HashMap;
import java.util.Map;
import java.util.TimeZone;
import java.util.concurrent.Executors;
import java.util.concurrent.ScheduledExecutorService;
import java.util.concurrent.TimeUnit;
import java.util.concurrent.atomic.AtomicLong;
import java.util.function.BiFunction;
import java.util.regex.Matcher;
import java.util.regex.Pattern;
import org.joda.time.DateTimeConstants;
import org.slf4j.Logger;
import org.slf4j.LoggerFactory;

/** Drives the execution of the framework through command line arguments. */
@Parameters(separators = "=")
public class Driver {
  private static final Logger log = LoggerFactory.getLogger(Driver.class);
  private static final int VERBOSE_STATS_POLL_SECONDS = 10;

  @Parameter(
    names = {"--help"},
    help = true
  )
  public boolean help = false;

  @Parameter(
    names = {"--cps_gcloud_java_publisher_count"},
    description = "Number of CPS publishers of this type to start."
  )
<<<<<<< HEAD
  private int cpsPublisherCount = 0;
=======
  private int cpsGcloudJavaPublisherCount = 0;

>>>>>>> 69befea7
  @Parameter(
    names = {"--cps_gcloud_java_subscriber_count"},
    description = "Number of CPS subscribers of this type to start."
  )
  private int cpsGcloudJavaSubscriberCount = 0;

  @Parameter(
    names = {"--cps_experimental_java_publisher_count"},
    description = "Number of CPS publishers of this type to start."
  )
<<<<<<< HEAD
  private int cpsSubscriberCount = 0;
  @Parameter(
      names = {"--cps_grpc_publisher_count"},
      description = "Number of gRPC CPS publishers to start."
  )
  private int cpsGrpcPublisherCount = 1;
  @Parameter(
      names = {"--cps_grpc_subscriber_count"},
      description =
          "Number of gRPC CPS subscribers to start. If this is not divisible by cps_subscription_fanout"
              + ", we will round down to the closest multiple of cps_subscription_fanout."
  )
  private int cpsGrpcSubscriberCount = 1;
=======
  private int cpsExperimentalJavaPublisherCount = 0;

  @Parameter(
    names = {"--cps_experimental_java_subscriber_count"},
    description = "Number of CPS subscribers of this type to start."
  )
  private int cpsExperimentalJavaSubscriberCount = 0;

  @Parameter(
    names = {"--cps_vtk_java_publisher_count"},
    description = "Number of CPS publishers of this type to start."
  )
  private int cpsVtkJavaPublisherCount = 0;

  @Parameter(
    names = {"--cps_gcloud_python_publisher_count"},
    description = "Number of CPS publishers of this type to start."
  )
  private int cpsGcloudPythonPublisherCount = 0;

>>>>>>> 69befea7
  @Parameter(
    names = {"--kafka_publisher_count"},
    description = "Number of Kafka publishers to start."
  )
  private int kafkaPublisherCount = 0;

  @Parameter(
    names = {"--kafka_subscriber_count"},
    description = "Number of Kafka subscribers to start."
  )
  private int kafkaSubscriberCount = 0;

  @Parameter(
    names = {"--message_size", "-m"},
    description = "Message size in bytes (only when publishing messages).",
    validateWith = GreaterThanZeroValidator.class
  )
  private int messageSize = 100000;

  @Parameter(
    names = {"--loadtest_duration"},
    description = "Duration of the load test.",
    converter = DurationConverter.class
  )
  private Duration loadtestDuration = Durations.fromMillis(3 * 60 * 1000); // 3 min.

  @Parameter(
    names = {"--project"},
    required = true,
    description = "Google Cloud Platform project name."
  )
  private String project = "";

  @Parameter(
    names = {"--publish_batch_size"},
    description = "Number of messages to batch per publish request.",
    validateWith = GreaterThanZeroValidator.class
  )
  private int publishBatchSize = 10;

  @Parameter(
      names = {"--publish_batch_duration"},
      description = "The maximum duration to wait for more messages to batch together.",
      converter = DurationConverter.class
  )
  private Duration publishBatchDuration = Durations.fromMillis(0);

  @Parameter(
    names = {"--cps_max_messages_per_pull"},
    description = "Number of messages to return in each pull request.",
    validateWith = GreaterThanZeroValidator.class
  )
  private int cpsMaxMessagesPerPull = 10;

  @Parameter(
    names = {"--kafka_poll_length"},
    description = "Length of time to poll when subscribing with Kafka.",
    converter = DurationConverter.class
  )
  private Duration kafkaPollDuration = Durations.fromMillis(100);

  @Parameter(
    names = {"--subscription_fanout"},
    description = "Number of subscriptions (or consumer groups for Kafka) to create for each topic."
        + " Must be at least 1.",
    validateWith = GreaterThanZeroValidator.class
  )
  private int subscriptionFanout = 1;

  @Parameter(
    names = {"--broker"},
    description = "The network address of the Kafka broker."
  )
  private String broker;

  @Parameter(
    names = {"--request_rate"},
    description = "The rate at which each client will make requests (batches per second)."
  )
  private int requestRate = 10;

  @Parameter(
    names = {"--max_outstanding_requests"},
    description = "The maximum number of outstanding requests each client will allow."
  )
  private int maxOutstandingRequests = 32;

  @Parameter(
    names = {"--burn_in_duration"},
    description = "The duration to run without recording statistics to allow tuning.",
    converter = DurationConverter.class
  )
  private Duration burnInDuration = Durations.fromMillis(2 * 60 * 1000); // 2 min.

  @Parameter(
    names = {"--number_of_messages"},
    description =
        "The total number of messages to publish in the test. Enabling this will "
            + "override --loadtest_length_seconds. Enabling this flag will also enable the check "
            + "for message loss. If set less than 1, this flag is ignored."
  )
  private int numberOfMessages = 0;

  @Parameter(
    names = {"--max_publish_latency_test"},
    description =
        "In this test we will continuously run load tests with increasing request "
            + "rates until we hit max_publish_latency_millis. You must only provide a single type "
            + "of publisher to use this test. This uses the latency specified by "
            + "max_publish_latency_percentile as the bound to check."
  )
  private boolean maxPublishLatencyTest = false;

  @Parameter(
    names = {"--max_publish_latency_millis"},
    description =
        "This is the maximum latency in milliseconds allowed before terminating the "
            + "max_publish_latency_test."
  )
  private int maxPublishLatencyMillis = 0;

  @Parameter(
    names = {"--max_publish_latency_percentile"},
    description =
        "This sets the percentile to use when determining the latency for the "
            + "max_publish_latency_test. Defaults to 99."
  )
  private int maxPublishLatencyPercentile = 99;

  @Parameter(
    names = {"--max_subscriber_throughput_test"},
    description =
        "This test will continuously run load tests with greater publish request "
            + "rate until the subscriber can no longer keep up, and will let you know the maximum "
            + "throughput per subscribing client."
  )
  private boolean maxSubscriberThroughputTest = false;

  @Parameter(
    names = {"--max_subscriber_throughput_test_backlog"},
    description =
        "This is the size of the backlog, in messages, to allow during the "
            + "max_subscriber_throughput_test. "
  )
  private int maxSubscriberThroughputTestBacklog = 100;

  @Parameter(
    names = {"--num_cores_test"},
    description =
        "This is a test where we will progressively run a max throughput test on GCE instances "
            + "with more cores, from 1 up to 16."
  )
  private boolean numCoresTest = false;

  @Parameter(
    names = {"--spreadsheet_id"},
    description = "The id of the spreadsheet to which results are output."
  )
  private String spreadsheetId = "";

  @Parameter(
    names = {"--data_store_dir"},
    description =
        "The directory to store credentials for sheets output verification. Note: "
            + "sheets output is only turned on when spreadsheet_id is set to a non-empty value, so "
            + "data will only be stored to this directory if the spreadsheet_id flag is activated."
  )
  private String dataStoreDirectory =
      System.getProperty("user.home") + "/.credentials/sheets.googleapis.com-loadtest-framework";

  @Parameter(
    names = {"--resource_dir"},
    description = "The directory to look for resources to upload, if different than the default."
  )
  private String resourceDirectory = "target/classes/gce";

  @Parameter(
    names = {"--zone"},
    description = "The GCE zone in which to create client instances."
  )
  private String zone = "us-central1-a";

  @Parameter(
<<<<<<< HEAD
      names = {"--max_fetch_ms"},
      description = "The maximum time the Kafka consumer's pull call blocks before returning."
  )
  private int maxFetchMs = 100;
=======
    names = {"--cores"},
    description = "The number of cores to use on each GCE instance. Valid values are 1,2,4,8,16.",
    validateWith = CoresValidator.class
  )
  private int cores = 4;

  @Parameter(
      names = {"--verbose"},
      description = "When enabled, current statistics will be printed every 10 seconds."
  )
  private boolean verbose = false;

  private Controller controller;
>>>>>>> 69befea7

  public static void main(String[] args) {
    Driver driver = new Driver();
    JCommander jCommander = new JCommander(driver, args);
    if (driver.help) {
      jCommander.usage();
      return;
    }
    driver.run(
        (project, clientParamsMap) ->
            GCEController.newGCEController(
                project,
                ImmutableMap.of(driver.zone, clientParamsMap),
                driver.cores,
                Executors.newScheduledThreadPool(500)));
  }

  public void run(BiFunction<String, Map<ClientParams, Integer>, Controller> controllerFunction) {
    try {
      Map<ClientParams, Integer> clientParamsMap = new HashMap<>();
      if (cpsGcloudJavaPublisherCount > 0) {
        clientParamsMap.put(
            new ClientParams(ClientType.CPS_GCLOUD_JAVA_PUBLISHER, null),
            cpsGcloudJavaPublisherCount);
      }
      if (cpsGcloudPythonPublisherCount > 0) {
        clientParamsMap.put(
            new ClientParams(ClientType.CPS_GCLOUD_PYTHON_PUBLISHER, null),
            cpsGcloudPythonPublisherCount);
      }
      if (cpsExperimentalJavaPublisherCount > 0) {
        clientParamsMap.put(
            new ClientParams(ClientType.CPS_EXPERIMENTAL_JAVA_PUBLISHER, null),
            cpsExperimentalJavaPublisherCount);
      }
      if (cpsVtkJavaPublisherCount > 0) {
        clientParamsMap.put(
            new ClientParams(ClientType.CPS_VTK_JAVA_PUBLISHER, null), cpsVtkJavaPublisherCount);
      }
      if (kafkaPublisherCount > 0) {
        clientParamsMap.put(
            new ClientParams(ClientType.KAFKA_PUBLISHER, null), kafkaPublisherCount);
      }
      if (kafkaSubscriberCount > 0) {
        Preconditions.checkArgument(
            kafkaPublisherCount > 0, "--kafka_publisher_count must be > 0.");
        clientParamsMap.put(
            new ClientParams(ClientType.KAFKA_SUBSCRIBER, null), kafkaSubscriberCount);
      }
      Preconditions.checkArgument(
          Durations.toMillis(publishBatchDuration) >= 0,
          "--publish_batch_duration must be positive.");
      Preconditions.checkArgument(
<<<<<<< HEAD
          cpsPublisherCount > 0
              || cpsSubscriberCount > 0
              || kafkaPublisherCount > 0
              || kafkaSubscriberCount > 0
              || cpsGrpcPublisherCount > 0
              || cpsGrpcSubscriberCount > 0
          , "You must set at least one type of client greater than 0.");
=======
          !clientParamsMap.keySet().isEmpty(),
          "You must set at least one type of publisher greater than 0.");
>>>>>>> 69befea7
      Preconditions.checkArgument(
          broker != null || (kafkaPublisherCount == 0 && kafkaSubscriberCount == 0),
          "If using Kafka you must provide the network address of your broker using the"
              + "--broker flag.");

      if (maxPublishLatencyTest) {
        Preconditions.checkArgument(
            clientParamsMap.size() == 1,
            "If max_publish_latency is specified, there must be one type of publisher.");
      }
<<<<<<< HEAD
      Controller.resourceDirectory = resourceDirectory;
      Map<ClientParams, Integer> clientParamsMap = new HashMap<>();
      clientParamsMap.putAll(ImmutableMap.of(
          new ClientParams(ClientType.CPS_GRPC_PUBLISHER, null), cpsGrpcPublisherCount,
          new ClientParams(ClientType.CPS_GCLOUD_JAVA_PUBLISHER, null), cpsPublisherCount,
          new ClientParams(ClientType.CPS_GCLOUD_PYTHON_PUBLISHER, null), 0,
          new ClientParams(ClientType.KAFKA_PUBLISHER, null), kafkaPublisherCount
      ));
      // Each type of client will have its own topic, so each topic will get
      // cpsSubscriberCount subscribers cumulatively among each of the subscriptions.
      for (int i = 0; i < subscriptionFanout; ++i) {
        clientParamsMap.put(new ClientParams(ClientType.CPS_GCLOUD_JAVA_SUBSCRIBER,
            "gcloud-subscription" + i), cpsSubscriberCount / subscriptionFanout);
        clientParamsMap.put(new ClientParams(ClientType.CPS_GRPC_SUBSCRIBER,
            "grpc-subscription" + i), cpsGrpcSubscriberCount / subscriptionFanout);
        clientParamsMap.put(new ClientParams(ClientType.KAFKA_SUBSCRIBER,
            "consumer-group" + i), kafkaSubscriberCount / subscriptionFanout);
=======
      // Each type of client will have its own topic, so each topic will get
      // cpsSubscriberCount subscribers cumulatively among each of the subscriptions.
      for (int i = 0; i < cpsSubscriptionFanout; ++i) {
        if (cpsGcloudJavaSubscriberCount > 0) {
          Preconditions.checkArgument(
              cpsGcloudJavaPublisherCount + cpsGcloudPythonPublisherCount + cpsVtkJavaPublisherCount
                  > 0,
              "--cps_gcloud_java_publisher or --cps_gcloud_python_publisher must be > 0.");
          clientParamsMap.put(
              new ClientParams(ClientType.CPS_GCLOUD_JAVA_SUBSCRIBER, "gcloud-subscription" + i),
              cpsGcloudJavaSubscriberCount / cpsSubscriptionFanout);
        }
        if (cpsExperimentalJavaSubscriberCount > 0) {
          Preconditions.checkArgument(
              cpsExperimentalJavaPublisherCount > 0,
              "--cps_experimental_java_publisher or --cps_vtk_java_publisher must be > 0.");
          clientParamsMap.put(
              new ClientParams(
                  ClientType.CPS_EXPERIMENTAL_JAVA_SUBSCRIBER, "experimental-subscription" + i),
              cpsExperimentalJavaSubscriberCount / cpsSubscriptionFanout);
        }
>>>>>>> 69befea7
      }
      // Set static variables.
      Controller.resourceDirectory = resourceDirectory;
      Client.messageSize = messageSize;
<<<<<<< HEAD
      Client.requestRate = requestRate;
      Client.burnInDurationSeconds = burnInDurationSeconds;
      Client.loadtestLengthSeconds = loadtestLengthSeconds;
      Client.publishBatchSize = publishBatchSize;
      Client.maxMessagesPerPull = cpsMaxMessagesPerPull;
      Client.pollLength = kafkaPollLength;
      Client.maxFetchMs = maxFetchMs;
=======
      Client.loadtestDuration = loadtestDuration;
      Client.publishBatchSize = publishBatchSize;
      Client.maxMessagesPerPull = cpsMaxMessagesPerPull;
      Client.pollDuration = kafkaPollDuration;
>>>>>>> 69befea7
      Client.broker = broker;
      Client.maxOutstandingRequests = maxOutstandingRequests;
      Client.numberOfMessages = numberOfMessages;
      Client.burnInDuration = burnInDuration;
      Client.publishBatchDuration = publishBatchDuration;

      // Start a thread to poll and output results.
      ScheduledExecutorService pollingExecutor = Executors.newSingleThreadScheduledExecutor();
<<<<<<< HEAD
      pollingExecutor.scheduleWithFixedDelay(
          () -> {
            synchronized (pollingExecutor) {
              log.info("===============================================");
              printStats(controller.getStatsForAllClientTypes());
              log.info("===============================================");
            }
          },
          burnInDurationSeconds,
          Math.min(30, loadtestLengthSeconds / 10),
          TimeUnit.SECONDS);
      Map<ClientType, Controller.LoadtestStats> statsMap;
      AtomicDouble publishLatency = new AtomicDouble(0);

      final HttpTransport transport = GoogleNetHttpTransport.newTrustedTransport();
      final JsonFactory jsonFactory = new JacksonFactory();
      final GoogleCredential credential =
          GoogleCredential.getApplicationDefault(transport, jsonFactory)
              .createScoped(
                  Collections.singletonList("https://www.googleapis.com/auth/cloud-platform"));
      final Monitoring monitoring =
          new Monitoring.Builder(transport, jsonFactory, credential)
              .setApplicationName("Cloud Pub/Sub Loadtest Framework")
              .build();
      final SimpleDateFormat dateFormatter;
      dateFormatter = new SimpleDateFormat("yyyy-MM-dd'T'HH:mm:ss.SSS'Z'");
      dateFormatter.setTimeZone(TimeZone.getTimeZone("GMT"));
      int highestRequestRate = 0;
      long backlogSize = 0;
      do {
        MessageTracker messageTracker =
            new MessageTracker(numberOfMessages, cpsPublisherCount);
        controller.startClients(messageTracker);
        Date startDate = new Date();
        startDate.setTime(Client.startTime.getSeconds() * 1000);
        if (maxSubscriberThroughputTest) {
          controller.waitForPublisherClients();
          ListTimeSeriesResponse response =
              monitoring
                  .projects()
                  .timeSeries()
                  .list("projects/" + project)
                  .setFilter(
                      "metric.type = \"pubsub.googleapis.com/subscription/num_undelivered_messages\"")
                  .setIntervalStartTime(dateFormatter.format(startDate))
                  .setIntervalEndTime(dateFormatter.format(new Date()))
                  .execute();
          // Get most recent point.
          Point latestBacklogSize = null;
          for (TimeSeries timeSeries : response.getTimeSeries()) {
            for (Point point : timeSeries.getPoints()) {
              if (latestBacklogSize == null
                  || dateFormatter
                      .parse(point.getInterval().getStartTime())
                      .after(dateFormatter.parse(latestBacklogSize.getInterval().getStartTime()))) {
                latestBacklogSize = point;
              }
            }
          }
          if (latestBacklogSize != null) {
            backlogSize = latestBacklogSize.getValue().getInt64Value();
          }
          if (backlogSize > maxSubscriberThroughputTestBacklog) {
            log.info(
                "We accumulated a backlog during this test, refer to the last run "
                    + "for the maximum throughput attained before accumulating backlog.");
          }
        }
        // Wait for the load test to finish.
        controller.waitForClients();
        statsMap = controller.getStatsForAllClientTypes();
        if (maxPublishLatencyTest) {
          statsMap.forEach(
              (type, stats) -> {
                if (type.isPublisher()) {
                  publishLatency.set(
                      LatencyDistribution.getNthPercentileUpperBound(
                          stats.bucketValues, maxPublishLatencyPercentile));
                }
              });
        }
        printStats(statsMap);
        List<MessageIdentifier> missing = messageTracker.getMissing();
        if (!missing.isEmpty()) {
          log.error("Some published messages were not received!");
          for (MessageIdentifier identifier : missing) {
            log.error(
                String.format(
                    "%d:%d", identifier.getPublisherClientId(), identifier.getSequenceNumber()));
          }
        }
        if (spreadsheetId.length() > 0) {
          log.info("Writing to Google sheet.");
          // Output results to common Google sheet
          SheetsService service = new SheetsService(dataStoreDirectory, controller.getTypes());
          service.sendToSheets(spreadsheetId, statsMap);
        }
        if (publishLatency.get() < maxPublishLatencyMillis) {
          highestRequestRate = Client.requestRate;
        }
        Client.requestRate = (int) (Client.requestRate * 1.1);
      } while ((maxPublishLatencyTest && publishLatency.get() < maxPublishLatencyMillis)
          || (maxSubscriberThroughputTest && backlogSize < maxSubscriberThroughputTestBacklog));
      synchronized (pollingExecutor) {
        pollingExecutor.shutdownNow();
=======
      if (verbose) {
        pollingExecutor.scheduleWithFixedDelay(
            () -> {
              synchronized (pollingExecutor) {
                printStats();
              }
            },
            VERBOSE_STATS_POLL_SECONDS,
            VERBOSE_STATS_POLL_SECONDS,
            TimeUnit.SECONDS);
>>>>>>> 69befea7
      }
      if (maxPublishLatencyTest) {
        controller = controllerFunction.apply(project, clientParamsMap);
        runMaxPublishLatencyTest();
      } else if (maxSubscriberThroughputTest) {
        controller = controllerFunction.apply(project, clientParamsMap);
        runMaxSubscriberThroughputTest();
      } else if (numCoresTest) {
        runNumCoresTest(clientParamsMap, controllerFunction);
      } else {
        controller = controllerFunction.apply(project, clientParamsMap);
        Map<ClientType, Controller.LoadtestStats> statsMap = runTest(null);
        GnuPlot.plot(statsMap);
        CsvOutput.outputStats(statsMap);
      }
      synchronized (pollingExecutor) {
        pollingExecutor.shutdownNow();
      }
      System.exit(0);
    } catch (Throwable t) {
      log.error("An error occurred...", t);
      System.exit(1);
    }
  }

  private Map<ClientType, Controller.LoadtestStats> runTest(Runnable whileRunning)
      throws Throwable {
    Map<ClientType, Controller.LoadtestStats> statsMap;
    Client.startTime =
        Timestamp.newBuilder().setSeconds(System.currentTimeMillis() / 1000 + 90).build();
    MessageTracker messageTracker =
        new MessageTracker(
            numberOfMessages,
            cpsGcloudJavaPublisherCount
                + cpsExperimentalJavaPublisherCount
                + cpsVtkJavaPublisherCount
                + cpsGcloudPythonPublisherCount);
    controller.startClients(messageTracker);
    if (whileRunning != null) {
      whileRunning.run();
    }
    // Wait for the load test to finish.
    controller.waitForClients();
    statsMap = controller.getStatsForAllClientTypes();
    printStats(statsMap);
    Iterable<MessageIdentifier> missing = messageTracker.getMissing();
    if (missing.iterator().hasNext()) {
      log.error("Some published messages were not received!");
      for (MessageIdentifier identifier : missing) {
        log.error(
            String.format(
                "%d:%d", identifier.getPublisherClientId(), identifier.getSequenceNumber()));
      }
    }
    if (spreadsheetId.length() > 0) {
      // Output results to common Google sheet
      new SheetsService(dataStoreDirectory, controller.getTypes())
          .sendToSheets(spreadsheetId, statsMap);
    }
    return statsMap;
  }

  private void runMaxPublishLatencyTest() throws Throwable {
    int highestRequestRate = 0;
    for (AtomicDouble publishLatency = new AtomicDouble(0);
        publishLatency.get() < maxPublishLatencyMillis;
        Client.requestRate = (int) (Client.requestRate * 1.1)) {
      Map<ClientType, Controller.LoadtestStats> statsMap = runTest(null);
      statsMap.forEach(
          (type, stats) -> {
            if (type.isPublisher()) {
              publishLatency.set(
                  LatencyDistribution.getNthPercentileUpperBound(
                      stats.bucketValues, maxPublishLatencyPercentile));
            }
          });
      if (publishLatency.get() < maxPublishLatencyMillis) {
        highestRequestRate = Client.requestRate;
      }
    }
    log.info("Maximum Request Rate: " + highestRequestRate);
    controller.shutdown(null);
  }

  private void runMaxSubscriberThroughputTest() throws Throwable {
    HttpTransport transport = GoogleNetHttpTransport.newTrustedTransport();
    JsonFactory jsonFactory = new JacksonFactory();
    GoogleCredential credential =
        GoogleCredential.getApplicationDefault(transport, jsonFactory)
            .createScoped(
                Collections.singletonList("https://www.googleapis.com/auth/cloud-platform"));
    Monitoring monitoring =
        new Monitoring.Builder(transport, jsonFactory, credential)
            .setApplicationName("Cloud Pub/Sub Loadtest Framework")
            .build();
    SimpleDateFormat dateFormatter = new SimpleDateFormat("yyyy-MM-dd'T'HH:mm:ss.SSS'Z'");
    dateFormatter.setTimeZone(TimeZone.getTimeZone("GMT"));
    for (AtomicLong backlogSize = new AtomicLong(0);
        backlogSize.get() < maxSubscriberThroughputTestBacklog;
        Client.requestRate = (int) (Client.requestRate * 1.1)) {
      runTest(
          () -> {
            try {
              Date startDate = new Date();
              startDate.setTime(Timestamps.toMillis(Client.startTime));
              controller.waitForPublisherClients();
              ListTimeSeriesResponse response =
                  monitoring
                      .projects()
                      .timeSeries()
                      .list("projects/" + project)
                      .setFilter(
                          "metric.type = "
                              + "\"pubsub.googleapis.com/subscription/num_undelivered_messages\"")
                      .setIntervalStartTime(dateFormatter.format(startDate))
                      .setIntervalEndTime(dateFormatter.format(new Date()))
                      .execute();
              // Get most recent point.
              Point latestBacklogSize = null;
              for (TimeSeries timeSeries : response.getTimeSeries()) {
                for (Point point : timeSeries.getPoints()) {
                  if (latestBacklogSize == null
                      || dateFormatter
                          .parse(point.getInterval().getStartTime())
                          .after(
                              dateFormatter.parse(
                                  latestBacklogSize.getInterval().getStartTime()))) {
                    latestBacklogSize = point;
                  }
                }
              }
              if (latestBacklogSize != null) {
                backlogSize.set(latestBacklogSize.getValue().getInt64Value());
              }
            } catch (Throwable t) {
              throw new RuntimeException("Error getting backlog stats.", t);
            }
          });
    }
    log.info(
        "We accumulated a backlog during this test, refer to the last run "
            + "for the maximum throughput attained before accumulating backlog.");
    controller.shutdown(null);
  }

  private void runNumCoresTest(
      Map<ClientParams, Integer> clientParamsMap,
      BiFunction<String, Map<ClientParams, Integer>, Controller> controllerFunction)
      throws Throwable {
    Map<ClientType, Controller.LoadtestStats> statsMap;
    GnuPlot gnuPlot = new GnuPlot();
    CsvOutput csv = new CsvOutput();
    for (cores = 1; cores <= 16; cores *= 2) {
      controller = controllerFunction.apply(project, clientParamsMap);
      statsMap = runTest(null);
      gnuPlot.addCoresResult(cores, statsMap);
      csv.addCoresResult(cores, statsMap);
      controller.shutdown(null);
    }
    gnuPlot.plotStatsPerCore();
    csv.outputStatsPerCore();
  }

  private void printStats() {
    printStats(controller.getStatsForAllClientTypes());
  }

  private void printStats(Map<ClientType, Controller.LoadtestStats> results) {
    long startMillis = Timestamps.toMillis(Timestamps.add(Client.startTime, Client.burnInDuration));
    if (System.currentTimeMillis() < startMillis) {
      log.info(
          "Still under burn in time, will start in "
              + ((startMillis - System.currentTimeMillis()) / 1000)
              + " seconds.");
      return;
    }
    log.info("===============================================");
    results.forEach(
        (type, stats) -> {
          log.info("Results for " + type + ":");
          log.info("50%: " + LatencyDistribution.getNthPercentile(stats.bucketValues, 50.0));
          log.info("99%: " + LatencyDistribution.getNthPercentile(stats.bucketValues, 99.0));
          log.info("99.9%: " + LatencyDistribution.getNthPercentile(stats.bucketValues, 99.9));
<<<<<<< HEAD
          long total = LongStream.of(stats.bucketValues).sum();
          log.info(
              "Average throughput: "
                  + new DecimalFormat("#.##")
                      .format(
                          (double) total
                              / stats.runningSeconds
                              * messageSize
                              / 1000000.0)
                  + " MB/s");});
=======
          log.info(
              "Average throughput: "
                  + new DecimalFormat("#.##").format(stats.getQPS() * messageSize / 1000000.0)
                  + " MB/s");
        });
    log.info("===============================================");
>>>>>>> 69befea7
  }

  /**
   * A validator that makes sure the parameter is an integer that is greater than 0.
   *
   * @throws ParameterException The field is not a number greater than 0.
   */
  public static class GreaterThanZeroValidator implements IParameterValidator {
    @Override
    public void validate(String name, String value) {
      try {
        int n = Integer.parseInt(value);
        if (n > 0) {
          return;
        }
        throw new NumberFormatException();
      } catch (NumberFormatException e) {
        throw new ParameterException(
            "Parameter " + name + " should be an int greater than 0 (found " + value + ")");
      }
    }
  }

  /**
   * A validator that makes sure cores is set to a valid value.
   *
   * @throws ParameterException The cores field is set to an illegal value.
   */
  public static class CoresValidator implements IParameterValidator {
    @Override
    public void validate(String name, String value) {
      try {
        int n = Integer.parseInt(value);
        if (n != 1 && n != 2 && n != 4 && n != 8 && n != 16) {
          throw new ParameterException(
              "Parameter " + name + " should be 1, 2, 4, 8, or 16 (found " + value + ")");
        }
      } catch (NumberFormatException e) {
        throw new ParameterException(
            "Parameter " + name + " should be 1, 2, 4, 8, or 16 (found " + value + ")");
      }
    }
  }

  /** A converter from {@link String} to {@link com.google.protobuf.Duration}. */
  public static class DurationConverter extends BaseConverter<Duration> {

    public DurationConverter(String optionName) {
      super(optionName);
    }

    private static int millisPerUnit(String unit) {
      switch (Ascii.toLowerCase(unit)) {
        case "d":
          return DateTimeConstants.MILLIS_PER_DAY;
        case "h":
          return DateTimeConstants.MILLIS_PER_HOUR;
        case "m":
          return DateTimeConstants.MILLIS_PER_MINUTE;
        case "s":
          return DateTimeConstants.MILLIS_PER_SECOND;
        case "ms":
          return 1;
        default:
          throw new IllegalArgumentException("Unknown duration unit " + unit);
      }
    }

    @Override
    public Duration convert(String value) {
      try {
        if (value.isEmpty()) {
          return Durations.fromMillis(0);
        }
        long millis = 0;
        boolean negative = value.startsWith("-");
        int index = negative ? 1 : 0;
        Pattern unitPattern =
            Pattern.compile(
                "(?x) (?<whole>[0-9]+)? (?<frac>\\.[0-9]*)? (?<unit>d|h|ms?|s)",
                Pattern.CASE_INSENSITIVE);
        Matcher matcher = unitPattern.matcher(value);
        while (matcher.find(index) && matcher.start() == index) {
          Preconditions.checkArgument(CharMatcher.inRange('0', '9').matchesAnyOf(matcher.group(0)));
          long whole = Long.parseLong(MoreObjects.firstNonNull(matcher.group("whole"), "0"));
          double frac =
              Double.parseDouble("0" + MoreObjects.firstNonNull(matcher.group("frac"), ""));
          int millisPerUnit = millisPerUnit(matcher.group("unit"));
          millis += millisPerUnit * whole;
          millis += (long) (millisPerUnit * frac);
          index = matcher.end();
        }
        if (index < value.length()) {
          throw new IllegalArgumentException("Could not parse entire duration");
        }
        if (negative) {
          millis = -millis;
        }
        return Durations.fromMillis(millis);
      } catch (Exception e) {
        throw new ParameterException(
            getErrorString(value, "A duration string must include units (d|h|m|s|ms)."));
      }
    }
  }
}<|MERGE_RESOLUTION|>--- conflicted
+++ resolved
@@ -57,6 +57,7 @@
 import java.util.Collections;
 import java.util.Date;
 import java.util.HashMap;
+import java.util.List;
 import java.util.Map;
 import java.util.TimeZone;
 import java.util.concurrent.Executors;
@@ -86,12 +87,8 @@
     names = {"--cps_gcloud_java_publisher_count"},
     description = "Number of CPS publishers of this type to start."
   )
-<<<<<<< HEAD
-  private int cpsPublisherCount = 0;
-=======
   private int cpsGcloudJavaPublisherCount = 0;
 
->>>>>>> 69befea7
   @Parameter(
     names = {"--cps_gcloud_java_subscriber_count"},
     description = "Number of CPS subscribers of this type to start."
@@ -102,13 +99,31 @@
     names = {"--cps_experimental_java_publisher_count"},
     description = "Number of CPS publishers of this type to start."
   )
-<<<<<<< HEAD
-  private int cpsSubscriberCount = 0;
+  private int cpsExperimentalJavaPublisherCount = 0;
+
+  @Parameter(
+    names = {"--cps_experimental_java_subscriber_count"},
+    description = "Number of CPS subscribers of this type to start."
+  )
+  private int cpsExperimentalJavaSubscriberCount = 0;
+
+  @Parameter(
+    names = {"--cps_vtk_java_publisher_count"},
+    description = "Number of CPS publishers of this type to start."
+  )
+  private int cpsVtkJavaPublisherCount = 0;
+
+  @Parameter(
+    names = {"--cps_gcloud_python_publisher_count"},
+    description = "Number of CPS publishers of this type to start."
+  )
+  private int cpsGcloudPythonPublisherCount = 0;
+
   @Parameter(
       names = {"--cps_grpc_publisher_count"},
       description = "Number of gRPC CPS publishers to start."
   )
-  private int cpsGrpcPublisherCount = 1;
+  private int cpsGrpcJavaPublisherCount = 1;
   @Parameter(
       names = {"--cps_grpc_subscriber_count"},
       description =
@@ -116,28 +131,7 @@
               + ", we will round down to the closest multiple of cps_subscription_fanout."
   )
   private int cpsGrpcSubscriberCount = 1;
-=======
-  private int cpsExperimentalJavaPublisherCount = 0;
-
-  @Parameter(
-    names = {"--cps_experimental_java_subscriber_count"},
-    description = "Number of CPS subscribers of this type to start."
-  )
-  private int cpsExperimentalJavaSubscriberCount = 0;
-
-  @Parameter(
-    names = {"--cps_vtk_java_publisher_count"},
-    description = "Number of CPS publishers of this type to start."
-  )
-  private int cpsVtkJavaPublisherCount = 0;
-
-  @Parameter(
-    names = {"--cps_gcloud_python_publisher_count"},
-    description = "Number of CPS publishers of this type to start."
-  )
-  private int cpsGcloudPythonPublisherCount = 0;
-
->>>>>>> 69befea7
+
   @Parameter(
     names = {"--kafka_publisher_count"},
     description = "Number of Kafka publishers to start."
@@ -217,7 +211,7 @@
     names = {"--request_rate"},
     description = "The rate at which each client will make requests (batches per second)."
   )
-  private int requestRate = 10;
+  private double requestRate = Double.MAX_VALUE;
 
   @Parameter(
     names = {"--max_outstanding_requests"},
@@ -321,12 +315,13 @@
   private String zone = "us-central1-a";
 
   @Parameter(
-<<<<<<< HEAD
-      names = {"--max_fetch_ms"},
-      description = "The maximum time the Kafka consumer's pull call blocks before returning."
-  )
-  private int maxFetchMs = 100;
-=======
+      names = {"--max_fetch_duration"},
+      description = "The maximum duration the Kafka consumer's pull call blocks before returning.",
+      converter = DurationConverter.class
+  )
+  private Duration maxFetchDuration = Durations.fromMillis(100);
+
+  @Parameter(
     names = {"--cores"},
     description = "The number of cores to use on each GCE instance. Valid values are 1,2,4,8,16.",
     validateWith = CoresValidator.class
@@ -340,7 +335,6 @@
   private boolean verbose = false;
 
   private Controller controller;
->>>>>>> 69befea7
 
   public static void main(String[] args) {
     Driver driver = new Driver();
@@ -380,34 +374,22 @@
         clientParamsMap.put(
             new ClientParams(ClientType.CPS_VTK_JAVA_PUBLISHER, null), cpsVtkJavaPublisherCount);
       }
+      if (cpsGrpcJavaPublisherCount > 0) {
+        clientParamsMap.put(
+            new ClientParams(ClientType.CPS_GRPC_PUBLISHER, null), cpsGrpcJavaPublisherCount);
+      }
       if (kafkaPublisherCount > 0) {
         clientParamsMap.put(
             new ClientParams(ClientType.KAFKA_PUBLISHER, null), kafkaPublisherCount);
-      }
-      if (kafkaSubscriberCount > 0) {
-        Preconditions.checkArgument(
-            kafkaPublisherCount > 0, "--kafka_publisher_count must be > 0.");
-        clientParamsMap.put(
-            new ClientParams(ClientType.KAFKA_SUBSCRIBER, null), kafkaSubscriberCount);
       }
       Preconditions.checkArgument(
           Durations.toMillis(publishBatchDuration) >= 0,
           "--publish_batch_duration must be positive.");
       Preconditions.checkArgument(
-<<<<<<< HEAD
-          cpsPublisherCount > 0
-              || cpsSubscriberCount > 0
-              || kafkaPublisherCount > 0
-              || kafkaSubscriberCount > 0
-              || cpsGrpcPublisherCount > 0
-              || cpsGrpcSubscriberCount > 0
-          , "You must set at least one type of client greater than 0.");
-=======
           !clientParamsMap.keySet().isEmpty(),
           "You must set at least one type of publisher greater than 0.");
->>>>>>> 69befea7
       Preconditions.checkArgument(
-          broker != null || (kafkaPublisherCount == 0 && kafkaSubscriberCount == 0),
+          broker == null && (kafkaPublisherCount != 0 || kafkaSubscriberCount != 0),
           "If using Kafka you must provide the network address of your broker using the"
               + "--broker flag.");
 
@@ -416,28 +398,9 @@
             clientParamsMap.size() == 1,
             "If max_publish_latency is specified, there must be one type of publisher.");
       }
-<<<<<<< HEAD
-      Controller.resourceDirectory = resourceDirectory;
-      Map<ClientParams, Integer> clientParamsMap = new HashMap<>();
-      clientParamsMap.putAll(ImmutableMap.of(
-          new ClientParams(ClientType.CPS_GRPC_PUBLISHER, null), cpsGrpcPublisherCount,
-          new ClientParams(ClientType.CPS_GCLOUD_JAVA_PUBLISHER, null), cpsPublisherCount,
-          new ClientParams(ClientType.CPS_GCLOUD_PYTHON_PUBLISHER, null), 0,
-          new ClientParams(ClientType.KAFKA_PUBLISHER, null), kafkaPublisherCount
-      ));
       // Each type of client will have its own topic, so each topic will get
       // cpsSubscriberCount subscribers cumulatively among each of the subscriptions.
       for (int i = 0; i < subscriptionFanout; ++i) {
-        clientParamsMap.put(new ClientParams(ClientType.CPS_GCLOUD_JAVA_SUBSCRIBER,
-            "gcloud-subscription" + i), cpsSubscriberCount / subscriptionFanout);
-        clientParamsMap.put(new ClientParams(ClientType.CPS_GRPC_SUBSCRIBER,
-            "grpc-subscription" + i), cpsGrpcSubscriberCount / subscriptionFanout);
-        clientParamsMap.put(new ClientParams(ClientType.KAFKA_SUBSCRIBER,
-            "consumer-group" + i), kafkaSubscriberCount / subscriptionFanout);
-=======
-      // Each type of client will have its own topic, so each topic will get
-      // cpsSubscriberCount subscribers cumulatively among each of the subscriptions.
-      for (int i = 0; i < cpsSubscriptionFanout; ++i) {
         if (cpsGcloudJavaSubscriberCount > 0) {
           Preconditions.checkArgument(
               cpsGcloudJavaPublisherCount + cpsGcloudPythonPublisherCount + cpsVtkJavaPublisherCount
@@ -445,7 +408,7 @@
               "--cps_gcloud_java_publisher or --cps_gcloud_python_publisher must be > 0.");
           clientParamsMap.put(
               new ClientParams(ClientType.CPS_GCLOUD_JAVA_SUBSCRIBER, "gcloud-subscription" + i),
-              cpsGcloudJavaSubscriberCount / cpsSubscriptionFanout);
+              cpsGcloudJavaSubscriberCount / subscriptionFanout);
         }
         if (cpsExperimentalJavaSubscriberCount > 0) {
           Preconditions.checkArgument(
@@ -454,27 +417,34 @@
           clientParamsMap.put(
               new ClientParams(
                   ClientType.CPS_EXPERIMENTAL_JAVA_SUBSCRIBER, "experimental-subscription" + i),
-              cpsExperimentalJavaSubscriberCount / cpsSubscriptionFanout);
-        }
->>>>>>> 69befea7
+              cpsExperimentalJavaSubscriberCount / subscriptionFanout);
+        }
+        if (cpsGrpcSubscriberCount > 0) {
+          Preconditions.checkArgument(
+              cpsGrpcJavaPublisherCount > 0,
+              "--cps_grpc_publisher must be > 0 when cps_grpc_subscriber > 0.");
+          clientParamsMap.put(
+              new ClientParams(
+                  ClientType.CPS_GRPC_PUBLISHER, "grpc-subscription" + i),
+              cpsExperimentalJavaSubscriberCount / subscriptionFanout);
+        }
+        if (kafkaSubscriberCount > 0) {
+          Preconditions.checkArgument(
+              kafkaPublisherCount > 0, "--kafka_publisher_count must be > 0.");
+          clientParamsMap.put(
+              new ClientParams(ClientType.KAFKA_SUBSCRIBER, "consumer-group" + i),
+              kafkaSubscriberCount / subscriptionFanout);
+        }
       }
       // Set static variables.
       Controller.resourceDirectory = resourceDirectory;
       Client.messageSize = messageSize;
-<<<<<<< HEAD
       Client.requestRate = requestRate;
-      Client.burnInDurationSeconds = burnInDurationSeconds;
-      Client.loadtestLengthSeconds = loadtestLengthSeconds;
-      Client.publishBatchSize = publishBatchSize;
-      Client.maxMessagesPerPull = cpsMaxMessagesPerPull;
-      Client.pollLength = kafkaPollLength;
-      Client.maxFetchMs = maxFetchMs;
-=======
+      Client.maxFetchDuration = maxFetchDuration;
       Client.loadtestDuration = loadtestDuration;
       Client.publishBatchSize = publishBatchSize;
       Client.maxMessagesPerPull = cpsMaxMessagesPerPull;
       Client.pollDuration = kafkaPollDuration;
->>>>>>> 69befea7
       Client.broker = broker;
       Client.maxOutstandingRequests = maxOutstandingRequests;
       Client.numberOfMessages = numberOfMessages;
@@ -483,113 +453,6 @@
 
       // Start a thread to poll and output results.
       ScheduledExecutorService pollingExecutor = Executors.newSingleThreadScheduledExecutor();
-<<<<<<< HEAD
-      pollingExecutor.scheduleWithFixedDelay(
-          () -> {
-            synchronized (pollingExecutor) {
-              log.info("===============================================");
-              printStats(controller.getStatsForAllClientTypes());
-              log.info("===============================================");
-            }
-          },
-          burnInDurationSeconds,
-          Math.min(30, loadtestLengthSeconds / 10),
-          TimeUnit.SECONDS);
-      Map<ClientType, Controller.LoadtestStats> statsMap;
-      AtomicDouble publishLatency = new AtomicDouble(0);
-
-      final HttpTransport transport = GoogleNetHttpTransport.newTrustedTransport();
-      final JsonFactory jsonFactory = new JacksonFactory();
-      final GoogleCredential credential =
-          GoogleCredential.getApplicationDefault(transport, jsonFactory)
-              .createScoped(
-                  Collections.singletonList("https://www.googleapis.com/auth/cloud-platform"));
-      final Monitoring monitoring =
-          new Monitoring.Builder(transport, jsonFactory, credential)
-              .setApplicationName("Cloud Pub/Sub Loadtest Framework")
-              .build();
-      final SimpleDateFormat dateFormatter;
-      dateFormatter = new SimpleDateFormat("yyyy-MM-dd'T'HH:mm:ss.SSS'Z'");
-      dateFormatter.setTimeZone(TimeZone.getTimeZone("GMT"));
-      int highestRequestRate = 0;
-      long backlogSize = 0;
-      do {
-        MessageTracker messageTracker =
-            new MessageTracker(numberOfMessages, cpsPublisherCount);
-        controller.startClients(messageTracker);
-        Date startDate = new Date();
-        startDate.setTime(Client.startTime.getSeconds() * 1000);
-        if (maxSubscriberThroughputTest) {
-          controller.waitForPublisherClients();
-          ListTimeSeriesResponse response =
-              monitoring
-                  .projects()
-                  .timeSeries()
-                  .list("projects/" + project)
-                  .setFilter(
-                      "metric.type = \"pubsub.googleapis.com/subscription/num_undelivered_messages\"")
-                  .setIntervalStartTime(dateFormatter.format(startDate))
-                  .setIntervalEndTime(dateFormatter.format(new Date()))
-                  .execute();
-          // Get most recent point.
-          Point latestBacklogSize = null;
-          for (TimeSeries timeSeries : response.getTimeSeries()) {
-            for (Point point : timeSeries.getPoints()) {
-              if (latestBacklogSize == null
-                  || dateFormatter
-                      .parse(point.getInterval().getStartTime())
-                      .after(dateFormatter.parse(latestBacklogSize.getInterval().getStartTime()))) {
-                latestBacklogSize = point;
-              }
-            }
-          }
-          if (latestBacklogSize != null) {
-            backlogSize = latestBacklogSize.getValue().getInt64Value();
-          }
-          if (backlogSize > maxSubscriberThroughputTestBacklog) {
-            log.info(
-                "We accumulated a backlog during this test, refer to the last run "
-                    + "for the maximum throughput attained before accumulating backlog.");
-          }
-        }
-        // Wait for the load test to finish.
-        controller.waitForClients();
-        statsMap = controller.getStatsForAllClientTypes();
-        if (maxPublishLatencyTest) {
-          statsMap.forEach(
-              (type, stats) -> {
-                if (type.isPublisher()) {
-                  publishLatency.set(
-                      LatencyDistribution.getNthPercentileUpperBound(
-                          stats.bucketValues, maxPublishLatencyPercentile));
-                }
-              });
-        }
-        printStats(statsMap);
-        List<MessageIdentifier> missing = messageTracker.getMissing();
-        if (!missing.isEmpty()) {
-          log.error("Some published messages were not received!");
-          for (MessageIdentifier identifier : missing) {
-            log.error(
-                String.format(
-                    "%d:%d", identifier.getPublisherClientId(), identifier.getSequenceNumber()));
-          }
-        }
-        if (spreadsheetId.length() > 0) {
-          log.info("Writing to Google sheet.");
-          // Output results to common Google sheet
-          SheetsService service = new SheetsService(dataStoreDirectory, controller.getTypes());
-          service.sendToSheets(spreadsheetId, statsMap);
-        }
-        if (publishLatency.get() < maxPublishLatencyMillis) {
-          highestRequestRate = Client.requestRate;
-        }
-        Client.requestRate = (int) (Client.requestRate * 1.1);
-      } while ((maxPublishLatencyTest && publishLatency.get() < maxPublishLatencyMillis)
-          || (maxSubscriberThroughputTest && backlogSize < maxSubscriberThroughputTestBacklog));
-      synchronized (pollingExecutor) {
-        pollingExecutor.shutdownNow();
-=======
       if (verbose) {
         pollingExecutor.scheduleWithFixedDelay(
             () -> {
@@ -600,7 +463,6 @@
             VERBOSE_STATS_POLL_SECONDS,
             VERBOSE_STATS_POLL_SECONDS,
             TimeUnit.SECONDS);
->>>>>>> 69befea7
       }
       if (maxPublishLatencyTest) {
         controller = controllerFunction.apply(project, clientParamsMap);
@@ -664,7 +526,7 @@
   }
 
   private void runMaxPublishLatencyTest() throws Throwable {
-    int highestRequestRate = 0;
+    double highestRequestRate = 0;
     for (AtomicDouble publishLatency = new AtomicDouble(0);
         publishLatency.get() < maxPublishLatencyMillis;
         Client.requestRate = (int) (Client.requestRate * 1.1)) {
@@ -784,25 +646,12 @@
           log.info("50%: " + LatencyDistribution.getNthPercentile(stats.bucketValues, 50.0));
           log.info("99%: " + LatencyDistribution.getNthPercentile(stats.bucketValues, 99.0));
           log.info("99.9%: " + LatencyDistribution.getNthPercentile(stats.bucketValues, 99.9));
-<<<<<<< HEAD
-          long total = LongStream.of(stats.bucketValues).sum();
-          log.info(
-              "Average throughput: "
-                  + new DecimalFormat("#.##")
-                      .format(
-                          (double) total
-                              / stats.runningSeconds
-                              * messageSize
-                              / 1000000.0)
-                  + " MB/s");});
-=======
           log.info(
               "Average throughput: "
                   + new DecimalFormat("#.##").format(stats.getQPS() * messageSize / 1000000.0)
                   + " MB/s");
         });
     log.info("===============================================");
->>>>>>> 69befea7
   }
 
   /**
