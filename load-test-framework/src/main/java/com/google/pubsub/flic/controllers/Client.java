// Copyright 2016 Google Inc.
//
// Licensed under the Apache License, Version 2.0 (the "License");
// you may not use this file except in compliance with the License.
// You may obtain a copy of the License at
//
//      http://www.apache.org/licenses/LICENSE-2.0
//
// Unless required by applicable law or agreed to in writing, software
// distributed under the License is distributed on an "AS IS" BASIS,
// WITHOUT WARRANTIES OR CONDITIONS OF ANY KIND, either express or implied.
// See the License for the specific language governing permissions and
// limitations under the License.
//
////////////////////////////////////////////////////////////////////////////////

package com.google.pubsub.flic.controllers;

import com.beust.jcommander.internal.Nullable;
import com.google.common.util.concurrent.ListenableFuture;
import com.google.common.util.concurrent.SettableFuture;
import com.google.protobuf.Duration;
import com.google.protobuf.Timestamp;
import com.google.pubsub.flic.common.LatencyDistribution;
import com.google.pubsub.flic.common.LoadtestGrpc;
import com.google.pubsub.flic.common.LoadtestProto;
import com.google.pubsub.flic.common.LoadtestProto.KafkaOptions;
import com.google.pubsub.flic.common.LoadtestProto.PubsubOptions;
import com.google.pubsub.flic.common.LoadtestProto.StartRequest;
import com.google.pubsub.flic.common.LoadtestProto.StartResponse;
import io.grpc.ManagedChannelBuilder;
import io.grpc.stub.StreamObserver;
import java.util.concurrent.ExecutionException;
import java.util.concurrent.ScheduledExecutorService;
import java.util.concurrent.TimeUnit;
import java.util.function.Supplier;
import org.slf4j.Logger;
import org.slf4j.LoggerFactory;

/**
 * Manages remote clients by starting, performing health checks, and collecting statistics
 * on running clients.
 */
public class Client {
  public static final String TOPIC_PREFIX = "cloud-pubsub-loadtest-";
  private static final Logger log = LoggerFactory.getLogger(Client.class);
  private static final int PORT = 5000;
  public static int messageSize;
  public static int requestRate;
  public static Timestamp startTime;
  public static int loadtestLengthSeconds;
  public static int publishBatchSize;
  public static int maxMessagesPerPull;
  public static int pollLength;
  public static String broker;
  public static int maxOutstandingRequests;
  public static long burnInTimeMillis;
  public static int numberOfMessages = 0;
  private final ClientType clientType;
  private final String networkAddress;
  private final String project;
  private final String topic;
  private final String subscription;
  private final ScheduledExecutorService executorService;
  private ClientStatus clientStatus;
  private Supplier<LoadtestGrpc.LoadtestStub> stubFactory;
  private LoadtestGrpc.LoadtestStub stub;
  private int errors = 0;
  private long[] bucketValues = new long[LatencyDistribution.LATENCY_BUCKETS.length];
  private long runningSeconds = 0;
  private long wastedMillis = 0;
  private SettableFuture<Void> doneFuture = SettableFuture.create();
  private MessageTracker messageTracker;

  Client(
      ClientType clientType,
      String networkAddress,
      String project,
      @Nullable String subscription,
      ScheduledExecutorService executorService) {
    this(clientType, networkAddress, project, subscription, executorService, null);
  }

  public Client(
      ClientType clientType,
      String networkAddress,
      String project,
      @Nullable String subscription,
      ScheduledExecutorService executorService,
      @Nullable Supplier<LoadtestGrpc.LoadtestStub> stubFactory) {
        this.clientType = clientType;
    this.networkAddress = networkAddress;
    this.clientStatus = ClientStatus.NONE;
    this.project = project;
    this.topic = TOPIC_PREFIX + getTopicSuffix(clientType);
    this.subscription = subscription;
    this.executorService = executorService;
    this.stubFactory = stubFactory;
  }

  public static String getTopicSuffix(ClientType clientType) {
    switch (clientType) {
      case CPS_GCLOUD_JAVA_PUBLISHER:
      case CPS_GCLOUD_JAVA_SUBSCRIBER:
        return "gcloud";
      case CPS_GCLOUD_PYTHON_PUBLISHER:
        return "gcloud";
      case CPS_GRPC_PUBLISHER:
      case CPS_GRPC_SUBSCRIBER:
        return "grpc";
      case KAFKA_PUBLISHER:
      case KAFKA_SUBSCRIBER:
        return "kafka";
    }
    return null;
  }

  ClientType getClientType() {
    return clientType;
  }

  ListenableFuture<Void> getDoneFuture() {
    return doneFuture;
  }

  private LoadtestGrpc.LoadtestStub getStub() {
    if (stubFactory != null) {
      return stubFactory.get();
    }
    return LoadtestGrpc.newStub(
        ManagedChannelBuilder.forAddress(networkAddress, PORT).usePlaintext(true).build());
  }

  long getRunningSeconds() {
    return runningSeconds;
  }

  long[] getBucketValues() {
    return bucketValues;
  }

<<<<<<< HEAD
  long getWastedMillis() { return wastedMillis; }

  void start() throws Throwable {
=======
  void start(MessageTracker messageTracker) throws Throwable {
    this.messageTracker = messageTracker;
>>>>>>> f81aedd2
    // Send a gRPC call to start the server
    log.info("Connecting to " + networkAddress + ":" + PORT);
    StartRequest.Builder requestBuilder = StartRequest.newBuilder()
        .setProject(project)
        .setTopic(topic)
        .setMaxOutstandingRequests(maxOutstandingRequests)
        .setMessageSize(messageSize)
        .setRequestRate(requestRate)
        .setStartTime(startTime)
        .setPublishBatchSize(publishBatchSize);
    if (numberOfMessages > 0) {
      requestBuilder.setNumberOfMessages(numberOfMessages);
    } else {
      requestBuilder.setTestDuration(Duration.newBuilder()
          .setSeconds(loadtestLengthSeconds).build());
    }
    switch (clientType) {
      case CPS_GCLOUD_JAVA_SUBSCRIBER:
      case CPS_GRPC_SUBSCRIBER:
        requestBuilder.setPubsubOptions(PubsubOptions.newBuilder()
            .setSubscription(subscription)
            .setMaxMessagesPerPull(maxMessagesPerPull));
        break;
      case KAFKA_PUBLISHER:
        requestBuilder.setKafkaOptions(KafkaOptions.newBuilder()
            .setBroker(broker));
        break;
      case KAFKA_SUBSCRIBER:
        requestBuilder.setKafkaOptions(KafkaOptions.newBuilder()
            .setBroker(broker)
            .setPollLength(pollLength));
        break;
      case CPS_GCLOUD_JAVA_PUBLISHER:
      case CPS_GCLOUD_PYTHON_PUBLISHER:
        break;
    }
    StartRequest request = requestBuilder.build();
    SettableFuture<Void> startFuture = SettableFuture.create();
    stub = getStub();
    stub.start(
        request,
        new StreamObserver<StartResponse>() {
          private int connectionErrors = 0;

          @Override
          public void onNext(StartResponse response) {
            log.info("Successfully started client [" + networkAddress + "]");
            clientStatus = ClientStatus.RUNNING;
            startFuture.set(null);
          }

          @Override
          public void onError(Throwable throwable) {
            if (connectionErrors > 10) {
              log.error("Client failed to start " + connectionErrors + " times, shutting down.");
              clientStatus = ClientStatus.FAILED;
              startFuture.setException(throwable);
              doneFuture.setException(throwable);
              return;
            }
            connectionErrors++;
            try {
              Thread.sleep(7500);
            } catch (InterruptedException e) {
              log.info("Interrupted during back off, retrying.");
            }
            log.debug("Going to retry client connection, likely due to start up time.");
            stub = getStub();
            stub.start(request, this);
          }

          @Override
          public void onCompleted() {}
        });
    try {
      startFuture.get();
      executorService.scheduleAtFixedRate(this::checkClient, 20, 20, TimeUnit.SECONDS);
    } catch (ExecutionException e) {
      throw e.getCause();
    }
  }

  private void checkClient() {
    if (clientStatus != ClientStatus.RUNNING) {
      return;
    }
    stub.check(LoadtestProto.CheckRequest.getDefaultInstance(),
        new StreamObserver<LoadtestProto.CheckResponse>() {
          @Override
          public void onNext(LoadtestProto.CheckResponse checkResponse) {
            log.debug("Connected to client.");
            if (checkResponse.getIsFinished()) {
              clientStatus = ClientStatus.STOPPED;
              doneFuture.set(null);
            }
            if (System.currentTimeMillis() < burnInTimeMillis) {
              return;
            }
            synchronized (this) {
              for (int i = 0; i < LatencyDistribution.LATENCY_BUCKETS.length; i++) {
                bucketValues[i] += checkResponse.getBucketValues(i);
              }
              runningSeconds = checkResponse.getRunningDuration().getSeconds();
              wastedMillis = checkResponse.getWastedMillis();
            }
            messageTracker.addAllMessageIdentifiers(checkResponse.getReceivedMessagesList());
          }

          @Override
          public void onError(Throwable throwable) {
            if (errors > 3) {
              clientStatus = ClientStatus.FAILED;
              doneFuture.setException(throwable);
              log.error(clientType + " client failed " + errors +
                  " health checks, something went wrong.");
              return;
            }
            log.warn("Unable to connect to " + clientType + " client, probably a transient error.");
            stub = getStub();
            errors++;
          }

          @Override
          public void onCompleted() {
            errors = 0;
          }
        });
  }

  /**
   * An enum representing the possible client types.
   */
  public enum ClientType {
    CPS_GRPC_PUBLISHER,
    CPS_GRPC_SUBSCRIBER,
    CPS_GCLOUD_JAVA_PUBLISHER,
    CPS_GCLOUD_JAVA_SUBSCRIBER,
    CPS_GCLOUD_PYTHON_PUBLISHER,
    KAFKA_PUBLISHER,
    KAFKA_SUBSCRIBER;

    public boolean isCpsPublisher() {
      switch (this) {
        case CPS_GRPC_PUBLISHER:
        case CPS_GCLOUD_JAVA_PUBLISHER:
        case CPS_GCLOUD_PYTHON_PUBLISHER:
          return true;
        default:
          return false;
      }
    }

    public boolean isPublisher() {
      switch (this) {
        case CPS_GCLOUD_JAVA_PUBLISHER:
        case CPS_GCLOUD_PYTHON_PUBLISHER:
        case KAFKA_PUBLISHER:
        case CPS_GRPC_PUBLISHER:
          return true;
        default:
          return false;
      }
    }

    public ClientType getSubscriberType() {
      switch (this) {
        case CPS_GRPC_PUBLISHER:
          return CPS_GRPC_SUBSCRIBER;
        case CPS_GCLOUD_JAVA_PUBLISHER:
        case CPS_GCLOUD_PYTHON_PUBLISHER:
          return CPS_GCLOUD_JAVA_SUBSCRIBER;
        case KAFKA_PUBLISHER:
          return KAFKA_SUBSCRIBER;
        default:
          return this;
      }
    }

    public String getTypeString() throws IllegalAccessException {
      switch (this) {
        case CPS_GCLOUD_JAVA_PUBLISHER:
        case CPS_GCLOUD_JAVA_SUBSCRIBER:
          return "gcloud";
        case CPS_GCLOUD_PYTHON_PUBLISHER:
          return "python gcloud";
        case CPS_GRPC_SUBSCRIBER:
        case CPS_GRPC_PUBLISHER:
          return "grpc";
        case KAFKA_PUBLISHER:
        case KAFKA_SUBSCRIBER:
          return "Apache";
        default:
          throw new IllegalAccessException("No type specified for this client");
      }
    }

    @Override
    public String toString() {
      return name().toLowerCase().replace('_', '-');
    }
  }

  private enum ClientStatus {
    NONE,
    RUNNING,
    STOPPED,
    FAILED,
  }
}<|MERGE_RESOLUTION|>--- conflicted
+++ resolved
@@ -139,14 +139,10 @@
     return bucketValues;
   }
 
-<<<<<<< HEAD
   long getWastedMillis() { return wastedMillis; }
 
-  void start() throws Throwable {
-=======
   void start(MessageTracker messageTracker) throws Throwable {
     this.messageTracker = messageTracker;
->>>>>>> f81aedd2
     // Send a gRPC call to start the server
     log.info("Connecting to " + networkAddress + ":" + PORT);
     StartRequest.Builder requestBuilder = StartRequest.newBuilder()
