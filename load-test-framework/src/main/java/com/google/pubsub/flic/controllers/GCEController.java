// Copyright 2016 Google Inc.
//
// Licensed under the Apache License, Version 2.0 (the "License");
// you may not use this file except in compliance with the License.
// You may obtain a copy of the License at
//
//      http://www.apache.org/licenses/LICENSE-2.0
//
// Unless required by applicable law or agreed to in writing, software
// distributed under the License is distributed on an "AS IS" BASIS,
// WITHOUT WARRANTIES OR CONDITIONS OF ANY KIND, either express or implied.
// See the License for the specific language governing permissions and
// limitations under the License.
//
////////////////////////////////////////////////////////////////////////////////
package com.google.pubsub.flic.controllers;

import com.google.api.client.googleapis.auth.oauth2.GoogleCredential;
import com.google.api.client.googleapis.javanet.GoogleNetHttpTransport;
import com.google.api.client.googleapis.json.GoogleJsonResponseException;
import com.google.api.client.http.HttpTransport;
import com.google.api.client.http.InputStreamContent;
import com.google.api.client.json.JsonFactory;
import com.google.api.client.json.jackson2.JacksonFactory;
import com.google.api.client.util.Base64;
import com.google.api.services.compute.Compute;
import com.google.api.services.compute.model.AccessConfig;
import com.google.api.services.compute.model.AttachedDisk;
import com.google.api.services.compute.model.AttachedDiskInitializeParams;
import com.google.api.services.compute.model.Firewall;
import com.google.api.services.compute.model.Instance;
import com.google.api.services.compute.model.InstanceGroupManager;
import com.google.api.services.compute.model.InstanceGroupManagersListManagedInstancesResponse;
import com.google.api.services.compute.model.InstanceProperties;
import com.google.api.services.compute.model.InstanceTemplate;
import com.google.api.services.compute.model.ManagedInstance;
import com.google.api.services.compute.model.Metadata;
import com.google.api.services.compute.model.NetworkInterface;
import com.google.api.services.compute.model.ServiceAccount;
import com.google.api.services.pubsub.Pubsub;
import com.google.api.services.pubsub.model.Subscription;
import com.google.api.services.pubsub.model.Topic;
import com.google.api.services.storage.Storage;
import com.google.api.services.storage.model.Bucket;
import com.google.common.collect.ImmutableList;
import com.google.common.util.concurrent.Futures;
import com.google.common.util.concurrent.SettableFuture;
import com.google.pubsub.flic.controllers.Client.ClientType;
import org.apache.commons.codec.digest.DigestUtils;

import java.io.IOException;
import java.io.InputStream;
import java.nio.file.Files;
import java.nio.file.Path;
import java.nio.file.Paths;
import java.nio.file.StandardOpenOption;
import java.util.ArrayList;
import java.util.Arrays;
import java.util.Collections;
import java.util.List;
import java.util.Map;
import java.util.concurrent.ExecutionException;
import java.util.concurrent.ScheduledExecutorService;

/**
 * This is a subclass of {@link Controller} that controls load tests on Google Compute Engine.
 */
public class GCEController extends Controller {
  private static final String MACHINE_TYPE = "n1-standard-4"; // quad core machines
  private static final String SOURCE_FAMILY =
      "projects/ubuntu-os-cloud/global/images/ubuntu-1604-xenial-v20160930"; // Ubuntu 16.04 LTS
  private static final int ALREADY_EXISTS = 409;
  private static final int NOT_FOUND = 404;
  public static String resourceDirectory = "src/main/resources/gce";
  private final Storage storage;
  private final Compute compute;
  private final String projectName;
  private final Map<String, Map<ClientParams, Integer>> types;

  /**
   * Instantiates the load test on Google Compute Engine.
   */
  private GCEController(String projectName, Map<String, Map<ClientParams, Integer>> types,
                        ScheduledExecutorService executor, Storage storage,
                        Compute compute, Pubsub pubsub) throws Throwable {
    super(executor);
    this.projectName = projectName;
    this.types = types;
    this.storage = storage;
    this.compute = compute;

    // For each unique type of CPS Publisher, create a Topic if it does not already exist, and then
    // delete and recreate any subscriptions attached to it so that we do not have backlog from
    // previous runs.
    List<SettableFuture<Void>> pubsubFutures = new ArrayList<>();
    types.values().forEach(paramsMap -> {
      paramsMap.keySet().stream().map(p -> p.getClientType())
          .distinct().filter(ClientType::isCpsPublisher).forEach(clientType -> {
        SettableFuture<Void> pubsubFuture = SettableFuture.create();
        pubsubFutures.add(pubsubFuture);
        executor.execute(() -> {
          String topic = Client.TOPIC_PREFIX + Client.getTopicSuffix(clientType);
          try {
            pubsub.projects().topics()
                .create("projects/" + projectName + "/topics/" + topic, new Topic()).execute();
          } catch (GoogleJsonResponseException e) {
            if (e.getStatusCode() != ALREADY_EXISTS) {
              pubsubFuture.setException(e);
              return;
            }
            log.info("Topic already exists, reusing.");
          } catch (IOException e) {
            pubsubFuture.setException(e);
            return;
          }
          // Recreate each subscription attached to the topic.
          paramsMap.keySet().stream()
              .filter(p -> p.getClientType() == clientType.getSubscriberType())
              .map(p -> p.subscription).forEach(subscription -> {
<<<<<<< HEAD
              try {
                pubsub.projects().subscriptions().delete("projects/" + projectName
                    + "/subscriptions/" + subscription).execute();
              } catch (GoogleJsonResponseException e) {
                if (e.getStatusCode() != NOT_FOUND) {
                  pubsubFuture.setException(e);
                  return;
                }
                log.info("Deleting subscription that doesn't exist, ok.");
              } catch (Exception e) {
                pubsubFuture.setException(e);
                return;
              }
              try {
                pubsub.projects().subscriptions().create("projects/" + projectName
                    + "/subscriptions/" + subscription, new Subscription()
                    .setTopic("projects/" + projectName + "/topics/" + topic)
                    .setAckDeadlineSeconds(10)).execute();
              } catch (GoogleJsonResponseException e) {
                if (e.getStatusCode() != ALREADY_EXISTS) {
                  pubsubFuture.setException(e);
                  return;
                }
                log.info("Subscription already re-created, ignore.");
              } catch (IOException e) {
=======
            try {
              pubsub.projects().subscriptions().delete("projects/" + projectName
                  + "/subscriptions/" + subscription).execute();
              pubsub.projects().subscriptions().create("projects/" + projectName
                  + "/subscriptions/" + subscription, new Subscription()
                  .setTopic("projects/" + projectName + "/topics/" + topic)
                  .setAckDeadlineSeconds(10)).execute();
            } catch (IOException e) {
>>>>>>> dff187bf
                pubsubFuture.setException(e);
              }
          });
          pubsubFuture.set(null);
        });
      });
    });
    try {
      createStorageBucket();
      createFirewall();

      List<SettableFuture<Void>> filesRemaining = new ArrayList<>();
      Files.walk(Paths.get(resourceDirectory))
          .filter(Files::isRegularFile).forEach(filePath -> {
        SettableFuture<Void> fileRemaining = SettableFuture.create();
        filesRemaining.add(fileRemaining);
        executor.execute(() -> {
          try {
            uploadFile(filePath);
            fileRemaining.set(null);
          } catch (Exception e) {
            fileRemaining.setException(e);
          }
        });
      });
      List<SettableFuture<Void>> createGroupFutures = new ArrayList<>();
      types.forEach((zone, paramsMap) -> paramsMap.forEach((param, n) -> {
        SettableFuture<Void> createGroupFuture = SettableFuture.create();
        createGroupFutures.add(createGroupFuture);
        executor.execute(() -> {
          try {
            createManagedInstanceGroup(zone, param.getClientType());
            createGroupFuture.set(null);
          } catch (Exception e) {
            createGroupFuture.setException(e);
          }
        });
      }));

      // Wait for files and instance groups to be created.
      Futures.allAsList(pubsubFutures).get();
      log.info("Pub/Sub actions completed.");
      Futures.allAsList(filesRemaining).get();
      log.info("File uploads completed.");
      Futures.allAsList(createGroupFutures).get();
      log.info("Instance group creation completed.");

      // Everything is set up, let's start our instances
      log.info("Starting instances.");
      List<SettableFuture<Void>> resizingFutures = new ArrayList<>();
      types.forEach((zone, paramsMap) -> paramsMap.forEach((type, n) -> {
        SettableFuture<Void> resizingFuture = SettableFuture.create();
        resizingFutures.add(resizingFuture);
        executor.execute(() -> {
          try {
            startInstances(zone, type.getClientType(), n);
            resizingFuture.set(null);
          } catch (Exception e) {
            resizingFuture.setException(e);
          }
        });
      }));
      Futures.allAsList(resizingFutures).get();

      // We wait for all instances to finish starting, and get the external network address of each
      // newly created instance.
      List<SettableFuture<Void>> startFutures = new ArrayList<>();
      for (String zone : types.keySet()) {
        Map<ClientParams, Integer> paramsMap = types.get(zone);
        for (ClientParams type : paramsMap.keySet()) {
          SettableFuture<Void> startFuture = SettableFuture.create();
          startFutures.add(startFuture);
          executor.execute(() -> {
            int numErrors = 0;
            while (true) {
              try {
                addInstanceGroupInfo(zone, type);
                startFuture.set(null);
                return;
              } catch (IOException e) {
                numErrors++;
                if (numErrors > 3) {
                  startFuture.setException(new Exception("Failed to get instance information."));
                  return;
                }
                log.error("Transient error getting status for instance group, continuing", e);
              }
            }
          });
        }
      }

      Futures.allAsList(startFutures).get();
      log.info("Successfully started all instances.");
    } catch (ExecutionException e) {
      shutdown(e.getCause());
      throw e.getCause();
    } catch (Exception e) {
      shutdown(e);
      throw e;
    }
  }

  /**
   * Returns a GCEController using default application credentials.
   */
  public static GCEController newGCEController(
      String projectName,
      Map<String, Map<ClientParams, Integer>> types,
      ScheduledExecutorService executor) throws Throwable {
    HttpTransport transport = GoogleNetHttpTransport.newTrustedTransport();
    JsonFactory jsonFactory = new JacksonFactory();
    GoogleCredential credential = GoogleCredential.getApplicationDefault(transport, jsonFactory);
    if (credential.createScopedRequired()) {
      credential =
          credential.createScoped(
              Collections.singletonList("https://www.googleapis.com/auth/cloud-platform"));
    }
    return new GCEController(projectName, types, executor,
        new Storage.Builder(transport, jsonFactory, credential)
            .setApplicationName("Cloud Pub/Sub Loadtest Framework")
            .build(),
        new Compute.Builder(transport, jsonFactory, credential)
            .setApplicationName("Cloud Pub/Sub Loadtest Framework")
            .build(),
        new Pubsub.Builder(transport, jsonFactory, credential)
            .setApplicationName("Cloud Pub/Sub Loadtest Framework")
            .build());
  }

  /**
   * Shuts down all managed instance groups, or prints a log message so that you can go to Pantheon
   * in case of failure. This is idempotent and it is not an error to shutdown multiple times.
   */
  @Override
  public void shutdown(Throwable t) {
    if (t != null) {
      log.error("Shutting down: ", t);
    } else {
      log.info("Shutting down...");
    }
    // Attempt to cleanly close all running instances.
    types.forEach((zone, paramsCount) -> paramsCount.forEach((param, count) -> {
          try {
            compute.instanceGroupManagers()
                .resize(projectName, zone, "cloud-pubsub-loadtest-framework-"
                    + param.getClientType(), 0)
                .execute();
          } catch (IOException e) {
            log.error("Unable to resize Instance Group for " + param.getClientType() + ", please "
                + "manually ensure you do not have any running instances to avoid being billed.");
          }
        })
    );
  }

  /**
   * Creates the storage bucket used by the load test.
   */
  private void createStorageBucket() throws IOException {
    try {
      storage.buckets().insert(projectName, new Bucket()
          .setName("cloud-pubsub-loadtest")).execute();
    } catch (GoogleJsonResponseException e) {
      if (e.getStatusCode() != ALREADY_EXISTS) {
        throw e;
      }
    }
  }

  /**
   * Adds a firewall rule to the default network so that we can connect to our clients externally.
   */
  private void createFirewall() throws IOException {
    Firewall firewallRule = new Firewall()
        .setName("cloud-loadtest-framework-firewall-rule")
        .setDescription("A firewall rule to allow the driver to coordinate load test instances.")
        .setAllowed(ImmutableList.of(
            new Firewall.Allowed()
                .setIPProtocol("tcp")
                .setPorts(Collections.singletonList("5000"))));
    try {
      compute.firewalls().insert(projectName, firewallRule).execute();
    } catch (GoogleJsonResponseException e) {
      if (e.getStatusCode() != ALREADY_EXISTS) {
        throw e;
      }
      compute.firewalls()
          .update(projectName, "cloud-loadtest-framework-firewall-rule", firewallRule).execute();
    }
  }

  /**
   * Creates the instance template and managed instance group for the given zone and type.
   */
  private void createManagedInstanceGroup(String zone, ClientType type) throws Exception {
    // Create the Instance Template
    try {
      compute.instanceTemplates().insert(projectName,
          defaultInstanceTemplate(type.toString())).execute();
    } catch (GoogleJsonResponseException e) {
      if (e.getStatusCode() != ALREADY_EXISTS) {
        throw e;
      }
      log.info("Instance Template already exists for " + type + ", using existing template.");
    }

    // Create the Managed Instance Group
    while (true) {
      try {
        compute.instanceGroupManagers().insert(projectName, zone,
            (new InstanceGroupManager()).setName("cloud-pubsub-loadtest-framework-" + type)
                .setInstanceTemplate("projects/" + projectName
                    + "/global/instanceTemplates/cloud-pubsub-loadtest-instance-" + type)
                .setTargetSize(0))
            .execute();
        return;
      } catch (GoogleJsonResponseException e1) {
        if (e1.getStatusCode() == ALREADY_EXISTS) {
          log.info("Instance Group already exists for " + type + ", using existing template.");
          return;
        }
        if (!e1.getDetails().getErrors().get(0).getReason().equals("resourceNotReady")) {
          throw e1;
        }
        log.debug("Instance template not ready for " + type + " trying again.");
        Thread.sleep(100);
      }
    }

  }

  /**
   * Re-sizes the instance groups to zero and then to the given size in order to ensure previous
   * runs do not interfere in case they were not cleaned up properly.
   */
  private void startInstances(String zone, ClientType type, Integer n) throws Exception {
    int errors = 0;
    while (true) {
      try {
        // We first resize to 0 to delete any left running from an improperly cleaned up prior run.
        compute.instanceGroupManagers().resize(projectName, zone,
            "cloud-pubsub-loadtest-framework-" + type, 0).execute();
        compute.instanceGroupManagers().resize(projectName, zone,
            "cloud-pubsub-loadtest-framework-" + type, n).execute();
        return;
      } catch (GoogleJsonResponseException e) {
        if (errors > 10) {
          throw e;
        }
        errors++;
        log.warn("InstanceGroupManager not yet ready, will try again.");
        Thread.sleep(100);
      }
    }
  }

  /**
   * Uploads a given file to Google Storage.
   */
  private void uploadFile(Path filePath) throws IOException {
    try {
      byte[] md5hash =
          Base64.decodeBase64(
              storage
                  .objects()
                  .get("cloud-pubsub-loadtest", filePath.getFileName().toString())
                  .execute()
                  .getMd5Hash());
      try (InputStream inputStream = Files.newInputStream(filePath, StandardOpenOption.READ)) {
        if (Arrays.equals(md5hash, DigestUtils.md5(inputStream))) {
          log.info("File " + filePath.getFileName() + " is current, reusing.");
          return;
        }
      }
      log.info("File " + filePath.getFileName() + " is out of date, uploading new version.");
      storage.objects()
          .delete("cloud-pubsub-loadtest", filePath.getFileName().toString()).execute();
    } catch (GoogleJsonResponseException e) {
      if (e.getStatusCode() != NOT_FOUND) {
        throw e;
      }
    }
    try (InputStream inputStream = Files.newInputStream(filePath, StandardOpenOption.READ)) {
      storage.objects().insert("cloud-pubsub-loadtest", null,
          new InputStreamContent("application/octet-stream", inputStream))
          .setName(filePath.getFileName().toString()).execute();
      log.info("File " + filePath.getFileName() + " created.");
    }
  }

  /**
   * For the given zone and client type, we add the instances created to the clients array, for the
   * base controller.
   */
  private void addInstanceGroupInfo(String zone, ClientParams params) throws IOException {
    InstanceGroupManagersListManagedInstancesResponse response;
    do {
      response = compute.instanceGroupManagers().
          listManagedInstances(projectName, zone, "cloud-pubsub-loadtest-framework-"
              + params.getClientType()).execute();

      // If we are not instantiating any instances of this type, just return.
      if (response.getManagedInstances() == null) {
        return;
      }
    } while (!response.getManagedInstances().stream()
        .allMatch(i -> i.getCurrentAction().equals("NONE")));

    for (ManagedInstance managedInstance : response.getManagedInstances()) {
      String instanceName = managedInstance.getInstance()
          .substring(managedInstance.getInstance().lastIndexOf('/') + 1);
      Instance instance = compute.instances().get(projectName, zone, instanceName).execute();
      synchronized (this) {
        clients.add(new Client(
            params.getClientType(),
            instance.getNetworkInterfaces().get(0).getAccessConfigs().get(0).getNatIP(),
            projectName,
            params.subscription,
            executor));
      }
    }
  }

  /**
   * Creates the default instance template for each type. Each type only changes the name and
   * startup script used.
   */
  private InstanceTemplate defaultInstanceTemplate(String type) {
    return new InstanceTemplate()
        .setName("cloud-pubsub-loadtest-instance-" + type)
        .setProperties(new InstanceProperties()
            .setMachineType(MACHINE_TYPE)
            .setDisks(Collections.singletonList(new AttachedDisk()
                .setBoot(true)
                .setAutoDelete(true)
                .setInitializeParams(new AttachedDiskInitializeParams()
                    .setSourceImage(SOURCE_FAMILY))))
            .setNetworkInterfaces(Collections.singletonList(new NetworkInterface()
                .setNetwork("global/networks/default")
                .setAccessConfigs(Collections.singletonList(new AccessConfig()))))
            .setMetadata(new Metadata()
                .setItems(Collections.singletonList(new Metadata.Items()
                    .setKey("startup-script-url")
                    .setValue("https://storage.googleapis.com/cloud-pubsub-loadtest/" + type
                        + "_startup_script.sh"))))
            .setServiceAccounts(Collections.singletonList(new ServiceAccount().setScopes(
                Collections.singletonList("https://www.googleapis.com/auth/cloud-platform")))));
  }

  /**
   * @return the types map
   */
  public Map<String, Map<ClientParams, Integer>> getTypes() {
    return types;
  }
}<|MERGE_RESOLUTION|>--- conflicted
+++ resolved
@@ -117,7 +117,6 @@
           paramsMap.keySet().stream()
               .filter(p -> p.getClientType() == clientType.getSubscriberType())
               .map(p -> p.subscription).forEach(subscription -> {
-<<<<<<< HEAD
               try {
                 pubsub.projects().subscriptions().delete("projects/" + projectName
                     + "/subscriptions/" + subscription).execute();
@@ -143,16 +142,6 @@
                 }
                 log.info("Subscription already re-created, ignore.");
               } catch (IOException e) {
-=======
-            try {
-              pubsub.projects().subscriptions().delete("projects/" + projectName
-                  + "/subscriptions/" + subscription).execute();
-              pubsub.projects().subscriptions().create("projects/" + projectName
-                  + "/subscriptions/" + subscription, new Subscription()
-                  .setTopic("projects/" + projectName + "/topics/" + topic)
-                  .setAckDeadlineSeconds(10)).execute();
-            } catch (IOException e) {
->>>>>>> dff187bf
                 pubsubFuture.setException(e);
               }
           });
